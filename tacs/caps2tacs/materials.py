--- conflicted
+++ resolved
@@ -176,6 +176,7 @@
             rho=2.7e3,
             T1=20.0e7,
             C1=20.0e7,
+            S1=270e6,
             alpha=23.1e-6,
             cp=903,
             kappa=237,
@@ -190,6 +191,7 @@
             rho=4.51e3,
             T1=2.4e7,
             C1=2.4e7,
+            S1=0.6 * 2.4e7, # estimated shear strength
             alpha=8.41e-6,
             cp=522.3,
             kappa=11.4,
@@ -205,6 +207,7 @@
             rho=4.43e3,
             T1=880e6,
             C1=970e6,
+            S1=0.6*880e6, #estimated shear strength
             alpha=9.2e-6,
             cp=526.3,
             kappa=6.7,
@@ -220,6 +223,7 @@
             nu=0.3,
             T1=420e6,
             C1=420e6,
+            S1=0.6*420e6, # estimated
             alpha=19.0e-6,
             kappa=115.0,
             cp=903, # guessed the cp (not provided in data sheet)
@@ -234,6 +238,7 @@
             rho=7.8e3,
             T1=1.0e9,
             C1=1.7e9,
+            S1=0.6*1.0e9,#estimated
             alpha=11.5e-6,
             kappa=45,
             cp=420,
@@ -312,16 +317,10 @@
             alpha1=-0.3e-6,
             alpha2=28e-6,
             rho=1.6e3,
-<<<<<<< HEAD
             kappa1=14.5,  # W/m-K
             kappa2=4.8,  # W/m-K
             kappa3=4.8,  # W/m-K
             cp=1130.0,  # J / kg-K
-=======
-            kappa1=14.5, #W/m-K
-            kappa2=4.8, #W/m-K
-            kappa3=4.8, #W/m-K
-            cp=1130.0 # J / kg-K
         )
     
     @classmethod
@@ -352,6 +351,7 @@
         nu_xy = nu
         nu_yx = nu / (1 + area_ratio2 * (1 - nu**2))
         Gxy = Ex * nu_yx / (1 - nu_xy * nu_yx)
+        S1 = isotropic._S1
         return cls(
             name=f"smeared-stringer-{isotropic.name}",
             E1=Ex,
@@ -362,6 +362,7 @@
             C1=C1,
             T2=T1,
             C2=C1,
+            S1=S1,
             rho=rho*(1+area_ratio2),
             alpha1 = alpha,
             alpha2=alpha,
@@ -369,5 +370,4 @@
             kappa2=kappa,
             kappa3=kappa,
             cp=cp,
->>>>>>> b87424a1
         )