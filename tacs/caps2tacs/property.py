<<<<<<< HEAD
__all__ = ["BaseProperty", "ShellProperty", "CompositeProperty"]
=======
"""
Written by Sean Engelstad, GT SMDO Lab, 2022-2023
"""
__all__ = ["Property", "ShellProperty"]
>>>>>>> 9818a92b

from .materials import Material
from typing import TYPE_CHECKING


class BaseProperty:
    def __init__(self, caps_group: str, material: Material, property_type: str):
        self._caps_group = caps_group
        self._material = material
        self._property_type = property_type

    @property
    def caps_group(self) -> str:
        """
        return capsGroup attribute associated with this property
        """
        return self._caps_group

    @property
    def dictionary(self) -> dict:
        """
        return property dictionary, however this is only fully defined in subclasses
        """
        return {}

    def register_to(self, tacs_aim):
        """
        cascaded method to register this property to TacsAim
        """
        tacs_aim.register(self)
        return self


class ShellProperty(BaseProperty):
    """
    Example ShellProperty Dictionary
    shell  = {"propertyType" : "Shell",
                    "membraneThickness" : 0.006,
                    "material"        : "madeupium",
                    "bendingInertiaRatio" : 1.0, # Default
                    "shearMembraneRatio"  : 5.0/6.0} # Default
    self._aim.input.Property = {"plate": shell}
    """

    # TODO : add other available settings for shell properties -> mass, inertias, etc.
    def __init__(
        self,
        caps_group: str,
        material: Material,
        membrane_thickness: float,
        bending_inertia: float = 1.0,
        shear_membrane_ratio: float = 5.0 / 6.0,
    ):
        super(ShellProperty, self).__init__(
            caps_group=caps_group, material=material, property_type="Shell"
        )
        self._membrane_thickness = membrane_thickness
        self._bending_inertia = bending_inertia
        self._shear_membrane_ratio = shear_membrane_ratio

    @property
    def membrane_thickness(self) -> float:
        return self._membrane_thickness

    @membrane_thickness.setter
    def membrane_thickness(self, new_thickness: float):
        self._membrane_thickness = new_thickness

    @property
    def dictionary(self) -> dict:
        """
        return property dictionary to pass into tacsAim
        """
        return {
            "propertyType": self._property_type,
            "membraneThickness": self._membrane_thickness,
            "material": self._material.name,
            "bendingInertiaRatio": self._bending_inertia,  # Default
            "shearMembraneRatio": self._shear_membrane_ratio,
        }  # Default-

    def register_to(self, tacs_aim):
        """
        cascaded method to register this ShellProperty to TacsAim
        """
        tacs_aim.register(self)
        return self


class CompositeProperty(BaseProperty):
    """
    Define a composite material property from ESP/CAPS
    Tip: you need to use the csystem command and a 1x9 list to define
    "Ox,Oy,Oz, d1x, d1y, d1z, d2x, d2y, d2z"
    which is the origin, 1-direction, and 2-direction used for shells
    """

    def __init__(
        self,
        caps_group: str,
        ply_materials: list,
        ply_thicknesses: list,
        ply_angles: list,
        sym_laminate: bool = True,
        composite_failure_theory: str = "STRN",
        shear_bond_allowable: float = 1.0e9,  # high in case just stringer-one ply
        bending_inertia: float = 1.0,
        shear_membrane_ratio: float = 0.0,
    ):
        self._caps_group = caps_group
        self._ply_materials = ply_materials
        self._ply_thicknesses = ply_thicknesses
        self._ply_angles = ply_angles  # in degrees
        self._sym_laminate = sym_laminate
        self._composite_failure_theory = composite_failure_theory
        self._shear_bond_allowable = shear_bond_allowable
        self._bending_inertia = bending_inertia
        self._shear_membrane_ratio = shear_membrane_ratio

    @classmethod
    def one_ply(
        cls,
        caps_group: str,
        material: Material,
        thickness: float,
        ply_angle: float,
        sym_laminate: bool = True,
        composite_failure_theory: str = "STRN",
        shear_bond_allowable: float = 1.0e9,
        bending_inertia: float = 1.0,
        shear_membrane_ratio: float = 0.0,
    ) -> BaseProperty:
        return cls(
            caps_group=caps_group,
            ply_materials=[material],
            ply_thicknesses=[thickness],
            ply_angles=[ply_angle],
            sym_laminate=sym_laminate,
            composite_failure_theory=composite_failure_theory,
            shear_bond_allowable=shear_bond_allowable,
            bending_inertia=bending_inertia,
            shear_membrane_ratio=shear_membrane_ratio,
        )

    @property
    def ply_materials(self) -> list:
        if isinstance(self._ply_materials[0], str):
            return self._ply_materials
        elif isinstance(self._ply_materials[0], Material):
            return [_.name for _ in self._ply_materials]
        else:
            raise AssertionError(
                "caps2tacs error: Ply material objects need to be list of material name strings or material objects.."
            )

    @property
    def dictionary(self) -> dict:
        """
        return property dictionary to pass into tacsAim
        """
        return {
            "propertyType": "Composite",
            "shearBondAllowable": self._shear_bond_allowable,
            "bendingInertiaRatio": self._bending_inertia,
            "shearMembraneRatio": self._shear_membrane_ratio,
            "compositeMaterial": self.ply_materials,
            "compositeThickness": self._ply_thicknesses,
            "compositeOrientation": self._ply_angles,  # in degrees
            "symmetricLaminate": self._sym_laminate,
            "compositeFailureTheory": self._composite_failure_theory,
        }

    def register_to(self, tacs_aim):
        """
        cascaded method to register this ShellProperty to TacsAim
        """
        tacs_aim.register(self)
        return self<|MERGE_RESOLUTION|>--- conflicted
+++ resolved
@@ -1,11 +1,7 @@
-<<<<<<< HEAD
 __all__ = ["BaseProperty", "ShellProperty", "CompositeProperty"]
-=======
 """
 Written by Sean Engelstad, GT SMDO Lab, 2022-2023
 """
-__all__ = ["Property", "ShellProperty"]
->>>>>>> 9818a92b
 
 from .materials import Material
 from typing import TYPE_CHECKING
