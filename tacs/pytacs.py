#!/usr/bin/python
"""
pytacs - The Python wrapper for the TACS assembler

This python interface is designed to provide a easier interface to the
C++ layer of TACS. User-supplied hooks allow for nearly complete
customization of any or all parts in the problem setup. There are two
main parts of this module: The first deals with setting up the TACS
model including reading the mesh, setting elements and design variables.
The second part deals with creating problem instances that are responsible
for setting loads and functions, performing analysis, and gradient computations.

Developers:
    - Dr. G.K.W. Kenway (GKK)
    - Dr. T.R Brooks

History:
    - v. 1.0 pyTACS initial implementation
    - v. 3.0 updated TACS 3.0 pyTACS implementation
"""
# =============================================================================
# Imports
# =============================================================================
from __future__ import print_function

import copy
import numbers
import time
import warnings
from functools import wraps

import numpy as np
import pyNastran.bdf as pn

import tacs.constitutive
import tacs.constraints
import tacs.elements
import tacs.functions
import tacs.problems
import tacs.TACS
from tacs.pymeshloader import pyMeshLoader
from tacs.utilities import BaseUI

warnings.simplefilter("default")


# Define decorator functions for methods that must be called before initialize
def preinitialize_method(method):
    @wraps(method)
    def wrapped_method(self, *args, **kwargs):
        if self.assembler is not None:
            raise self._TACSError(
                f"`{method.__name__}` is a pre-initialize method. "
                "It may only be called before the 'initialize' method has been called."
            )
        else:
            return method(self, *args, **kwargs)

    return wrapped_method


# Define decorator functions for methods that must be called after initialize
def postinitialize_method(method):
    @wraps(method)
    def wrapped_method(self, *args, **kwargs):
        if self.assembler is None:
            raise self._TACSError(
                f"`{method.__name__}` is a post-initialize method. "
                "It may only be called after the 'initialize' method has been called."
            )
        else:
            return method(self, *args, **kwargs)

    return wrapped_method


class pyTACS(BaseUI):
    """
    The class for working with a TACS structure
    """

    # Default class options
    defaultOptions = {
        # Meshloader options
        "printDebug": [
            bool,
            False,
            "Flag for whether to print debug information while loading file.",
        ],
        # Output Options
        "outputElement": [
            int,
            None,
            "Specifies which element type should be written out in the f5 file.\n"
            "\t If None, the type will be inferred from the first element in the model.\n"
            "\t Acceptable values are:\n"
            f"\t\t tacs.TACS.ELEMENT_NONE = {tacs.TACS.ELEMENT_NONE}\n"
            f"\t\t tacs.TACS.SCALAR_2D_ELEMENT = {tacs.TACS.SCALAR_2D_ELEMENT}\n"
            f"\t\t tacs.TACS.SCALAR_3D_ELEMENT = {tacs.TACS.SCALAR_3D_ELEMENT}\n"
            f"\t\t tacs.TACS.BEAM_OR_SHELL_ELEMENT = {tacs.TACS.BEAM_OR_SHELL_ELEMENT}\n"
            f"\t\t tacs.TACS.PLANE_STRESS_ELEMENT = {tacs.TACS.PLANE_STRESS_ELEMENT}\n"
            f"\t\t tacs.TACS.SOLID_ELEMENT = {tacs.TACS.SOLID_ELEMENT}\n"
            f"\t\t tacs.TACS.RIGID_ELEMENT = {tacs.TACS.RIGID_ELEMENT}\n"
            f"\t\t tacs.TACS.MASS_ELEMENT = {tacs.TACS.MASS_ELEMENT}\n"
            f"\t\t tacs.TACS.SPRING_ELEMENT = {tacs.TACS.SPRING_ELEMENT}\n"
            f"\t\t tacs.TACS.PCM_ELEMENT = {tacs.TACS.PCM_ELEMENT}",
        ],
        "writeConnectivity": [
            bool,
            True,
            "Flag for whether to include element connectivity in f5 file.",
        ],
        "writeNodes": [bool, True, "Flag for whether to include nodes in f5 file."],
        "writeDisplacements": [
            bool,
            True,
            "Flag for whether to include nodal displacements in f5 file.",
        ],
        "writeStrains": [
            bool,
            True,
            "Flag for whether to include element strains in f5 file.",
        ],
        "writeStresses": [
            bool,
            True,
            "Flag for whether to include element stresses in f5 file.",
        ],
        "writeExtras": [
            bool,
            True,
            "Flag for whether to include element extra variables in f5 file.",
        ],
        "writeLoads": [
            bool,
            True,
            "Flag for whether to include external nodal loads in f5 file.",
        ],
        "writeCoordinateFrame": [
            bool,
            False,
            "Flag for whether to include element coordinate frames in f5 file.",
        ],
        "familySeparator": [
            str,
            "/",
            "Family separator character used for condensing groups in f5 file.",
        ],
        "printTiming": [
            bool,
            False,
            "Flag for printing out timing information for class procedures.",
        ],
        "linearityTol": [
            float,
            1e-14,
            "When created, pyTACS will check if the model is linear or nonlinear by checking whether (res(2*u) - res(0)) - 2 * (res(u) - res(0)) == 0 this tolerance controls how close to zero the residual must be to be considered linear.",
        ],
    }

    def __init__(self, bdf, comm=None, dvNum=0, scaleList=None, options=None):
        """

        Parameters
        ----------
        bdf : str or pyNastran.bdf.bdf.BDF
            The BDF file or a pyNastran BDF object to load.

        comm : mpi4py.MPI.Intracomm
            The comm object on which to create the pyTACS object.

        dvNum : int
            A user-supplied offset to the design variable
            numbering. This is typically used with tacs+tripan when
            geometric variables have already been added and assigned
            global tacs numberings.

        scaleList: list
            when dvNum is non-zero, the scaleList must be same size
            as the number of design variables already added. i.e.
            len(scaleList) = dvNum

        options : dict
            Dictionary holding model-specific option parameters (case-insensitive).
        """

        startTime = time.time()

        # Setup comm and options
        BaseUI.__init__(self, options=options, comm=comm)

        importTime = time.time()

        # Create and load mesh loader object.
        debugFlag = self.getOption("printDebug")
        self.meshLoader = pyMeshLoader(self.comm, debugFlag)
        self.meshLoader.scanBdfFile(bdf)
        # Save pynastran bdf object
        self.bdfInfo = self.meshLoader.getBDFInfo()
        self.bdfName = self.bdfInfo.bdf_filename

        meshLoadTime = time.time()

        # Retrieve the number of components. This is the maximum
        # number of unique constitutive objects possible in this model.
        self.nComp = self.meshLoader.getNumComponents()

        # Load all the component descriptions
        self.compDescripts = self.meshLoader.getComponentDescripts()
        self.elemDescripts = self.meshLoader.getElementDescripts()

        # Set the starting dvNum and scaleList
        self.dvNum = dvNum
        self.scaleList = scaleList
        if scaleList is None:
            self.scaleList = []

        DVPreprocTime = time.time()

        # List of DV groups
        self.globalDVs = {}
        self.massDVs = {}
        self.compIDBounds = {}
        self.addedCompIDs = set()

        # List of initial coordinates
        self.Xpts0 = None
        # List of initial designvars
        self.x0 = None
        # Design var upper/lower-bounds
        self.xub = None
        self.xlb = None

        # Variables per node for model
        self.varsPerNode = None

        # TACS assembler object
        self.assembler = None

        # Nonlinear flag
        self._isNonlinear = None

        initFinishTime = time.time()
        if self.getOption("printTiming"):
            self._pp("+--------------------------------------------------+")
            self._pp("|")
            self._pp("| TACS Init Times:")
            self._pp("|")
            self._pp(
                "| %-30s: %10.3f sec" % ("TACS Module Time", importTime - startTime)
            )
            self._pp(
                "| %-30s: %10.3f sec"
                % ("TACS Meshload Time", meshLoadTime - importTime)
            )
            self._pp(
                "| %-30s: %10.3f sec"
                % ("TACS DV Processing Time", DVPreprocTime - meshLoadTime)
            )
            self._pp(
                "| %-30s: %10.3f sec"
                % ("TACS Finalize Initialization Time", initFinishTime - DVPreprocTime)
            )
            self._pp("|")
            self._pp(
                "| %-30s: %10.3f sec"
                % ("TACS Total Initialization Time", initFinishTime - startTime)
            )
            self._pp("+--------------------------------------------------+")

    @property
    def isNonlinear(self):
        """The public interface for the isNonlinear attribute. Implemented as a property so that it is read-only."""
        return self._isNonlinear

    @preinitialize_method
    def addGlobalDV(self, descript, value, lower=None, upper=None, scale=1.0):
        """
        Add a global design variable that can affect multiple components.

        This function allows adding design variables that are not
        cleanly associated with a particular constitutive object. One
        example is the pitch of the stiffeners for blade-stiffened
        panels. It is often the same for many different constitutive
        objects. By calling this function, the internal dvNum counter
        is incremented, and the user doesn't have to worry about
        it.

        Parameters
        ----------
        descript : str
            A user-supplied string that can be used to retrieve the
            variable number and value elemCallBackFunction.
        value : float
            Initial value for variable.
        lower : float
            Lower bound. This may be None for unbounded
        upper : float
            Upper bound. This may be None for unbounded
        scale : float
            Scale factor for variable
        """
        self.globalDVs[descript] = {
            "num": self.dvNum,
            "value": value,
            "lowerBound": lower,
            "upperBound": upper,
            "isMassDV": False,
        }
        self.dvNum += 1
        self.scaleList.append(scale)

    def getGlobalDVs(self):
        """
        Return dict holding info about all current global DVs.

        Returns
        -------
        globalDVs : dict
            Dictionary holding global dv information.
        """
        return self.globalDVs.copy()

    def getGlobalDVKeys(self):
        """
        Get key names for all current global DVs.

        Returns
        -------
        globalDVKeys : list[str]
            List holding global dv names.
        """
        return list(self.globalDVs.keys())

    def getGlobalDVNums(self):
        """
        Get the dv nums corresponding to global DVs.

        Returns
        -------
        globalDVNums : list[int]
            List holding dv nums corresponding to global DVs.
        """
        return [self.globalDVs[descript]["num"] for descript in self.globalDVs]

    def getTotalNumGlobalDVs(self):
        """
        Get the total number of global DVs across all processors.

        Returns
        -------
        globalDVs : dict
            Dictionary holding global dv information.
        """
        return len(self.globalDVs)

    @preinitialize_method
    def assignMassDV(self, descript, eIDs, dvName="m"):
        """
        Assign a global DV to a point mass element.

        Parameters
        ----------
        descript : str
            Global DV key to assign mass design variable to. If the key is does not exist,
            it will automatically be created and added to global DVs.

        eIDs : int or list[int]
            Element IDs of concentrated mass to assign DV to (NASTRAN ordering)

        dvName : str
            Name of mass property to apply DV to.
            May be `m` for mass, `I11`, `I22`, `I12`, etc. for moment of inertia components.
            Defaults to `m` (mass).

        Notes
        -----
        Currently only CONM2 cards are supported.
        """
        # Make sure eID is an array
        eIDs = np.atleast_1d(eIDs)

        # Check if referenced element ID is a CONM2 element
        for eID in eIDs:
            is_mass_element = False
            if eID in self.bdfInfo.masses:
                if self.bdfInfo.masses[eID].type in ["CONM2"]:
                    is_mass_element = True

            if not is_mass_element:
                raise self._TACSError(
                    f"Element ID '{eID}' does not correspond to a `CONM2` element. "
                    "Only `CONM2` elements are supported for this method."
                )

        # Check if descript already exists in global dvs, if not add it
        if descript not in self.globalDVs:
            self.addGlobalDV(descript, None)

        dv_dict = self.globalDVs[descript]

        # Flag this global dv as being a mass dv
        dv_dict["isMassDV"] = True

        massDV = dv_dict["num"]
        value = dv_dict["value"]
        ub = dv_dict["upperBound"]
        lb = dv_dict["lowerBound"]

        for eID in eIDs:
            # If the element ID hasn't already been added to massDVs, add it
            if eID not in self.massDVs:
                self.massDVs[eID] = {}

            # Update the element entry with the dv num
            self.massDVs[eID][f"{dvName}Num"] = massDV

            # Update the element entry with the dv name
            if value is not None:
                self.massDVs[eID][dvName] = value
            # If value was defined from previous call, remove it
            elif dvName in self.massDVs[eID]:
                self.massDVs[eID].pop(dvName)

            # Update the element entry with the dv upper bound
            if ub is not None:
                self.massDVs[eID][f"{dvName}ub"] = ub
            # If upper bound was defined from previous call, remove it
            elif f"{dvName}ub" in self.massDVs[eID]:
                self.massDVs[eID].pop(f"{dvName}ub")

            # Update the element entry with the dv lower bound
            if lb is not None:
                self.massDVs[eID][f"{dvName}lb"] = lb
            # If lower bound was defined from previous call, remove it
            elif f"{dvName}lb" in self.massDVs[eID]:
                self.massDVs[eID].pop(f"{dvName}lb")

    def selectCompIDs(
        self,
        include=None,
        exclude=None,
        includeBounds=None,
        nGroup=1,
        includeOp="or",
        excludeOp="or",
        projectVector=None,
        **kwargs,
    ):
        """
        This is the most important function of the entire setup
        process.
        The basic idea is as follows: We have a list of nComp
        which are the component descriptions.
        What we need is a way of
        generating subgroups of these for the purposes of adding
        design variables, constitutive objects, KS domains, and mass
        domains.
        All of these operations boil down to selecting a
        subset of the compIDs.

        This function attempts to support as many ways as possible to
        select parts of the structure.
        Easy and efficient selection of
        parts is critical to the end user.

        Methods of selection:

        1. include, integer, string, list of integers and/or strings: The
        simplest and most direct way of selecting a component.
        The
        user supplies the index of the componentID, a name or partial
        name, or a list containing a combination of both.

        For example::

            # Select the 11th component
            selectCompIDs(include=10)

            # Select the first and fifth component
            selectCompIDs(include=[0, 4])

            # Select any component containing 'rib.00'
            selectCompIDs(include='rib.00')

            # Select any components containing 'rib.00' and 'rib.10'
            selectCompIDs(include=['rib.00', 'rib.10'])

            # Select any component containing 'rib.00', the 11th
            # component and any component containing 'spar'
            # (This is probably not advisable!)
            selectCompIDs(include=['rib.00', 10, 'spar'])

        2. Exclude, operates similarly to 'include'.
        The behaviour of exclude is identical to include above, except that
        component ID's that are found using 'exclude' are
        'subtracted' from those found using include.
        A special case is treated if 'include' is NOT given: if only an
        exclude list is given, this implies the selection of all
        compID's EXCEPT the those in exclude.

        For example::

            # This will return will [0, 1, 2, 3, 5, ..., nComp-1]
            selectCompIDs(exclude = 4)

            # This will return [0, 1, 4, 5, ..., nComp-1]
            selectCompIDs(exclude = [2, 3]) will return

            # This will return components that have 'ribs' in the
            # component ID, but not those that have 'le_ribs' in the
            # component id.
            selectCompIDs(include='ribs', exclude='le_ribs')

        3. includeBounds, list of components defining a region inside
        which 'include' components will be selected.
        This functionality uses a geometric approach to select the compIDs.
        All components within the project 2D convex hull are included.
        Therefore, it is essential to split up concave include regions
        into smaller convex regions.
        Use multiple calls to selectCompIDs to accumulate multiple regions.

        For example::

            # This will select upper skin components between the
            # leading and trailing edge spars and between ribs 1 and 4.
            selectCompIDs(include='U_SKIN', includeBound=
                ['LE_SPAR', 'TE_SPAR', 'RIB.01', 'RIB.04'])

        4. nGroup: The number of groups to divide the found components
        into.
        Generally this will be 1. However, in certain cases, it
        is convenient to create multiple groups in one pass.

        For example::

            # This will 'evenly' create 10 groups on all components
            # containing LE_SPAR.
            Note that once the components are
            # selected, they are sorted **alphabetically** and assigned
            # sequentially.
            selectCompIDs(include='LE_SPAR', nGroup=10)

        nGroup can also be negative.
        If it is negative, then a single
        design variable group is added to each of the found
        components.

        For example::

            # will select all components and assign a design variable
            # group to each one.
            selectCompIDs(nGroup=-1)

        includeOp, str: 'and' or 'or'.
        Selects the logical operation
        used for item in 'include' option.
        For example:

        selectCompIDs(include=['LE_SPAR', 'TE_SPAR'],
        includeOpt='or') will select the LE_SPAR and TE_SPAR
        components (default behaviour).

        selectCompIDs(include=['RIB', 'SEG.01'], includeOpt='and')
        will select any component with 'RIB' in the description AND
        'SEG.01' in the description.
        """

        # Defaults
        includeIDs = np.arange(self.nComp)
        excludeIDs = []
        includeBoundIDs = None

        if include is not None:
            includeIDs = self._getCompIDs(includeOp, include)

        if exclude is not None:
            excludeIDs = self._getCompIDs(excludeOp, exclude)

        iSet = set(includeIDs)
        eSet = set(excludeIDs)

        # First take the intersection of iSet and ibSet
        if includeBoundIDs is not None:
            tmp = iSet.intersection(set(includeBoundIDs))
        else:
            tmp = iSet

        # Next take the difference between tmp and eSet
        compIDs = tmp.difference(eSet)

        # Convert back to a list:
        compIDs = list(compIDs)

        # If we only want a single group, we're done, otherwise, we
        # have a bit more work to do...
        if nGroup > 1:
            # The user wants to have nGroups returned from compIDs.

            # First check that nGroup <= len(compIDs), print warning
            # and clip if not
            if nGroup > len(compIDs):
                self._TACSWarning(
                    f"nGroup={nGroup} is larger than the number of\
                selected components={len(compIDs)}. nGroup will be clipped to {nGroup}"
                )
                nGroup = len(compIDs)

            # Pluck out the component descriptions again and we will
            # sort them
            compDescript = []
            for i in range(len(compIDs)):
                compDescript.append(self.compDescripts[compIDs[i]])

            # define a general argsort
            def argsort(seq):
                return sorted(range(len(seq)), key=seq.__getitem__)

            # ind is the index that would result in a sorted list.
            ind = argsort(compDescript)

            # Now simply divide 'ind' into 'nGroups' as evenly as
            # possible, in the integer sense.
            def split_list(alist, wanted_parts=1):
                length = len(alist)
                return [
                    alist[i * length // wanted_parts : (i + 1) * length // wanted_parts]
                    for i in range(wanted_parts)
                ]

            ind = split_list(ind, nGroup)

            # Finally assemble the nested list of component IDs
            tmp = []
            for i in range(len(ind)):
                tmp.append([])
                for j in range(len(ind[i])):
                    tmp[-1].append(compIDs[ind[i][j]])
            compIDs = tmp
        elif nGroup < 0:
            # Negative number signifies 'add one dv to each component'
            tmp = []
            for comp in compIDs:
                tmp.append([comp])
            compIDs = tmp
        else:
            # Otherwise, just put the current list of compIDs in a
            # list of length 1.
            compIDs = [compIDs]

        return compIDs

    def getBDFInfo(self):
        """
        Return a pynastran bdf object.
        This object can be used interactively
        to parse information (nodes, elements, loads, etc.) included in the bdf file.

        Returns
        -------
        bdfInfo : pyNastran.bdf.bdf.BDF
            pyNastran bdf object.
        """
        return self.bdfInfo

    def getCompNames(self, compIDs=None):
        """
        Return a list of component descriptions for the given component
        IDs. compIDs should come from a call to selectCompIDs

        Parameters
        ----------
        compIDs : int or list[int] or None
            List of integers containing the compIDs numbers. If None, returns names for all components.
            Defaults to None.

        Returns
        -------
        compDescript : list[str]
            List of strings containing the names of the corresponding compIDs
        """
        # Return all component names
        if compIDs is None:
            return copy.deepcopy(self.compDescripts)
        # Convert to list
        elif isinstance(compIDs, (int, np.integer)):
            compIDs = [compIDs]
        # Make sure list is flat
        else:
            compIDs = self._flatten(compIDs)

        compDescripts = []
        for i in range(len(compIDs)):
            compDescripts.append(self.compDescripts[compIDs[i]])

        return compDescripts

    def getGlobalNodeIDsForComps(self, compIDs, nastranOrdering=False):
        """
        Return the global (non-partitioned) node IDs belonging to a given list of component IDs

        Parameters
        ----------
        compIDs : int or list[int] or None
            List of integers containing the compIDs numbers.
            If None, returns nodeIDs for all components.
            Defaults to None.

        nastranOrdering : bool
            Flag signaling whether nodeIDs are in TACS (default) or NASTRAN (grid IDs in bdf file) ordering
            Defaults to False.

        Returns
        -------
        nodeIDs : list[int]
            List of unique nodeIDs that belong to the given list of compIDs
        """
        # Return all component ids
        if compIDs is None:
            compIDs = list(range(self.nComp))

        return self.meshLoader.getGlobalNodeIDsForComps(compIDs, nastranOrdering)

    @postinitialize_method
    def getLocalNodeIDsForComps(self, compIDs):
        """
        Return the local (partitioned) node IDs belonging to a given list of component IDs

        Parameters
        ----------
         compIDs : int or list[int] or None
            List of integers containing the compIDs numbers.
            If None, returns nodeIDs for all components.
            Defaults to None.

        Returns
        -------
        nodeIDs : list[int]
            List of unique nodeIDs that belong to the given list of compIDs
        """
        # Return all component ids
        if compIDs is None:
            compIDs = list(range(self.nComp))

        return self.meshLoader.getLocalNodeIDsForComps(compIDs)

    def getLocalNodeIDsFromGlobal(self, globalIDs, nastranOrdering=False):
        """
        Given a list of node IDs in global (non-partitioned) ordering
        returns the local (partitioned) node IDs on each processor.
        If a requested node is not included on this processor,
        an entry of -1 will be returned.

        Parameters
        ----------
        globalIDs : int or list[int]
            List of global node IDs.

        nastranOrdering : bool
            Flag signaling whether globalIDs is in TACS (default) or NASTRAN (grid IDs in bdf file) ordering
            Defaults to False.

        Returns
        -------
        localIDs : list[int]
            List of local node IDs for each entry in globalIDs.
            If the node is not owned by this processor, its index is filled with a value of -1.
        """

        return self.meshLoader.getLocalNodeIDsFromGlobal(globalIDs, nastranOrdering)

    def initialize(self, elemCallBack=None):
        """
        This is the 'last' method to be called during the setup. The
        user should have already added all the design variables,
        domains, etc. Before this function is called. This function
        finalizes the problem initialization and cannot be changed at
        later time. If the user does not provide an elemCallBack function,
        we will use pyNastran to generate one automatically from element
        properties provided in the BDF file.

        Parameters
        ----------
        elemCallBack : collections.abc.Callable or None

           The calling sequence for elemCallBack **must** be as
           follows::

             def elemCallBack(dvNum, compID, compDescript, elemDescripts,
                             globalDVs, **kwargs):

           The dvNum is the current counter which must be used by the
           user when creating a constitutive object with design
           variables.

           compID is the ID number used by tacs to reference this property group.
           Use kwargs['propID'] to get the corresponding Nastran property ID that
           is read in from the BDF.

           compDescript is the component description label read in from optional
           formatted comments in BDF file

           elemDescripts are the name of the elements belonging to this group
           (e.g. CQUAD4, CTRIA3, CTETRA, etc). This value will be a list since
           one component may contain multiple compatible element types.
           Example: ['CQUAD4', CTRIA3']

           globalDVs is a dictionary containing information about any
           global DVs that have been added.

           elemCallBack must return a list containing as many TACS element
           objects as there are element types in elemDescripts (one for each).

        """

        if elemCallBack is None:
            elemCallBack = self._elemCallBackFromBDF()
        self._createOutputGroups()
        self._createElements(elemCallBack)

        self.assembler = self.meshLoader.createTACSAssembler(
            self.varsPerNode, self.massDVs
        )
        self._createOutputViewer()

        # Store original node locations read in from bdf file
        self.Xpts0 = self.assembler.createNodeVec()
        self.assembler.getNodes(self.Xpts0)

        # Store initial design variable values
        self.x0 = self.assembler.createDesignVec()
        self.assembler.getDesignVars(self.x0)

        # Store design variable upper/lower-bounds
        self.xub = self.assembler.createDesignVec()
        self.xlb = self.assembler.createDesignVec()
        self.assembler.getDesignVarRange(self.xlb, self.xub)

        self._isNonlinear = self._checkNonlinearity()

    @postinitialize_method
    def _checkNonlinearity(self) -> bool:
        """Check if the finite element model is nonlinear

        This check works by checking whether the residual is nonlinear w.r.t the states using 3 residual evaluations.

        Returns
        -------
        bool
            True if the problem is nonlinear, False otherwise.
        """
        res0 = self.assembler.createVec()
        res1 = self.assembler.createVec()
        res2 = self.assembler.createVec()
        state = self.assembler.createVec()

        # Evaluate r(0)
        state.zeroEntries()
        self.assembler.setVariables(state, state, state)
        self.assembler.assembleRes(res0)

        # Evaluate r(u) - r(0)
        state.initRand()
        state.setRand()
        self.setBCsInVec(state)
        self.assembler.setVariables(state, state, state)
        self.assembler.assembleRes(res1)
        res1.axpy(-1.0, res0)

        # Evaluate r(2u) -  r(0)
        state.scale(2.0)
        self.setBCsInVec(state)
        self.assembler.setVariables(state, state, state)
        self.assembler.assembleRes(res2)
        res2.axpy(-1.0, res0)

        # Reset the state variables
        state.zeroEntries()
        self.assembler.setVariables(state, state, state)

        # Check if (res2-res0) - 2 * (res1 - res0) is zero (or very close to it)
        resNorm = np.real(res1.norm())
        res2.axpy(-2.0, res1)
        if resNorm == 0.0 or (np.real(res2.norm()) / resNorm) <= self.getOption(
            "linearityTol"
        ):
            return False  # not nonlinear case
        else:
            return True  # nonlinear case

    def _elemCallBackFromBDF(self):
        """
        Automatically setup elemCallBack using information contained in BDF file.
        This function assumes all material properties are specified in the BDF.
        """

        # Check if any properties are in the BDF
        if self.bdfInfo.missing_properties:
            raise self._TACSError(
                f"BDF file '{self.bdfName}' has missing properties cards. "
                "Set 'printDebug' option to True for more information. "
                "User must define own elemCallBack function."
            )

        # Make sure cross-referencing is turned on in pynastran
        if self.bdfInfo.is_xrefed is False:
            self.bdfInfo.cross_reference()
            self.bdfInfo.is_xrefed = True

        # Create a dictionary to sort all elements by property number
        elemDict = {}
        for elementID in self.bdfInfo.elements:
            element = self.bdfInfo.elements[elementID]
            propertyID = element.pid
            if propertyID not in elemDict:
                elemDict[propertyID] = {}
                elemDict[propertyID]["elements"] = []
                elemDict[propertyID]["dvs"] = {}
            elemDict[propertyID]["elements"].append(element)

        # Create a dictionary to sort all design variables
        for dv in self.bdfInfo.dvprels:
            propertyID = self.bdfInfo.dvprels[dv].pid
            dvName = self.bdfInfo.dvprels[dv].pname_fid
            self.dvNum = max(self.dvNum, self.bdfInfo.dvprels[dv].dvids[0])
            elemDict[propertyID]["dvs"][dvName] = self.bdfInfo.dvprels[dv]
        # Create option for user to specify scale values in BDF
        self.scaleList = [1.0] * self.dvNum

        # Callback function to return appropriate tacs MaterialProperties object
        # For a pynastran mat card
        def matCallBack(matInfo):
            # Nastran isotropic material card
            if matInfo.type == "MAT1":
                mat = tacs.constitutive.MaterialProperties(
                    rho=matInfo.rho,
                    E=matInfo.e,
                    nu=matInfo.nu,
                    ys=matInfo.St,
                    alpha=matInfo.a,
                )
            # Nastran orthotropic material card
            elif matInfo.type == "MAT8":
                E1 = matInfo.e11
                E2 = matInfo.e22
                nu12 = matInfo.nu12
                G12 = matInfo.g12
                G13 = matInfo.g1z
                G23 = matInfo.g2z
                # If out-of-plane shear values are 0, Nastran defaults them to the in-plane
                if G13 == 0.0:
                    G13 = G12
                if G23 == 0.0:
                    G23 = G12
                rho = matInfo.rho
                Xt = matInfo.Xt
                Xc = matInfo.Xc
                Yt = matInfo.Yt
                Yc = matInfo.Yc
                S12 = matInfo.S

                if S12 == 0 or Xt == 0 or Xc == 0 or Yt == 0 or Yc == 0:
                    self._TACSWarning(
                        f"MAT8 card {matInfo.mid} has a zero strength, check Xc, Xt, Yc, Yt, and S12."
                        "Otherwise Tsai-Wu Failure criterion is undefined or infinity."
                    )

                # TODO: add alpha
                mat = tacs.constitutive.MaterialProperties(
                    rho=rho,
                    E1=E1,
                    E2=E2,
                    nu12=nu12,
                    G12=G12,
                    G13=G13,
                    G23=G23,
                    Xt=Xt,
                    Xc=Xc,
                    Yt=Yt,
                    Yc=Yc,
                    S12=S12,
                )
            # Nastran 2D anisotropic material card
            elif matInfo.type == "MAT2":
                C11 = matInfo.G11
                C12 = matInfo.G12
                C22 = matInfo.G22
                C13 = matInfo.G13
                C23 = matInfo.G23
                C33 = matInfo.G33
                rho = matInfo.rho
                # See if this card features anisotropic coupling terms (which we don't support yet)
                if (
                    np.abs(C13) / (C11 + C22) >= 1e-8
                    or np.abs(C23) / (C11 + C22) >= 1e-8
                ):
                    self._TACSWarning(
                        f"MAT2 card {matInfo.mid} has anisotropic stiffness components that are not currently supported. "
                        "These terms will be dropped and the material treated as orthotropic. "
                        "Result accuracy may be affected."
                    )
                nu12 = C12 / C22
                nu21 = C12 / C11
                E1 = C11 * (1 - nu12 * nu21)
                E2 = C22 * (1 - nu12 * nu21)
                G12 = G13 = G23 = C33
                # TODO: add alpha
                mat = tacs.constitutive.MaterialProperties(
                    rho=rho, E1=E1, E2=E2, nu12=nu12, G12=G12, G13=G13, G23=G23
                )

            else:
                raise self._TACSError(
                    f"Unsupported material type '{matInfo.type}' for material number {matInfo.mid}."
                )

            return mat

        def elemCallBack(
            dvNum, compID, compDescript, elemDescripts, globalDVs, **kwargs
        ):
            # Initialize scale list for design variables we will add
            scaleList = []

            # Get the Nastran property ID
            propertyID = kwargs["propID"]
            propInfo = self.bdfInfo.properties[propertyID]
            elemInfo = elemDict[propertyID]["elements"][0]

            # First we define the material object
            mat = None
            # This property only references one material
            if hasattr(propInfo, "mid_ref"):
                matInfo = propInfo.mid_ref
                mat = matCallBack(matInfo)
            # This property references multiple materials (maybe a laminate)
            elif hasattr(propInfo, "mids_ref"):
                mat = []
                for matInfo in propInfo.mids_ref:
                    mat.append(matCallBack(matInfo))

            # Next we define the constitutive object
            if propInfo.type == "PSHELL":  # Nastran isotropic shell
                kcorr = propInfo.tst

                if "T" in elemDict[propertyID]["dvs"]:
                    thickness = elemDict[propertyID]["dvs"]["T"].dvids_ref[0].xinit
                    tNum = elemDict[propertyID]["dvs"]["T"].dvids[0] - 1
                    minThickness = elemDict[propertyID]["dvs"]["T"].dvids_ref[0].xlb
                    maxThickness = elemDict[propertyID]["dvs"]["T"].dvids_ref[0].xub
                    name = elemDict[propertyID]["dvs"]["T"].dvids_ref[0].label
                    self.scaleList[tNum - 1] = elemDict[propertyID]["dvs"]["T"].coeffs[
                        0
                    ]
                else:
                    thickness = propInfo.t
                    tNum = -1
                    minThickness = 0.0
                    maxThickness = 1e20

                con = tacs.constitutive.IsoShellConstitutive(
                    mat, t=thickness, tlb=minThickness, tub=maxThickness, tNum=tNum
                )

            elif propInfo.type == "PCOMP":  # Nastran composite shell
                numPlies = propInfo.nplies
                plyThicknesses = []
                plyAngles = []
                plyMats = []

                # if the laminate is symmetric, mirror the ply indices
                if propInfo.lam == "SYM":
                    plyIndices = list(range(numPlies // 2))
                    plyIndices.extend(plyIndices[::-1])
                else:
                    plyIndices = range(numPlies)

                # Loop through plies and setup each entry in layup
                for ply_i in plyIndices:
                    plyThicknesses.append(propInfo.thicknesses[ply_i])
                    plyMat = tacs.constitutive.OrthotropicPly(
                        plyThicknesses[ply_i], mat[ply_i]
                    )
                    plyMats.append(plyMat)
                    plyAngles.append(np.deg2rad(propInfo.thetas[ply_i]))

                # Convert thickness/angles to appropriate numpy array
                plyThicknesses = np.array(plyThicknesses, dtype=self.dtype)
                plyAngles = np.array(plyAngles, dtype=self.dtype)

                # Get the total laminate thickness
                lamThickness = propInfo.Thickness()
                # Get the offset distance from the ref plane to the midplane
                tOffset = -(propInfo.z0 / lamThickness + 0.5)

                if propInfo.lam is None or propInfo.lam in ["SYM", "MEM"]:
                    # Discrete laminate class (not for optimization)
                    con = tacs.constitutive.CompositeShellConstitutive(
                        plyMats, plyThicknesses, plyAngles, tOffset=tOffset
                    )

                elif propInfo.lam == "SMEAR":
                    plyFractions = plyThicknesses / lamThickness
                    con = tacs.constitutive.SmearedCompositeShellConstitutive(
                        plyMats, lamThickness, plyAngles, plyFractions, t_offset=tOffset
                    )

                # Need to add functionality to consider only membrane in TACS for type = MEM
                else:
                    raise self._TACSError(
                        f"Unrecognized LAM type '{propInfo.lam}' for PCOMP number {propertyID}."
                    )

            elif propInfo.type == "PSOLID":  # Nastran solid property
                if "T" in elemDict[propertyID]["dvs"]:
                    thickness = elemDict[propertyID]["dvs"]["T"].dvids_ref[0].xinit
                    tNum = elemDict[propertyID]["dvs"]["T"].dvids[0] - 1
                    minThickness = elemDict[propertyID]["dvs"]["T"].dvids_ref[0].xlb
                    maxThickness = elemDict[propertyID]["dvs"]["T"].dvids_ref[0].xub
                    name = elemDict[propertyID]["dvs"]["T"].dvids_ref[0].label
                    self.scaleList[tNum - 1] = elemDict[propertyID]["dvs"]["T"].coeffs[
                        0
                    ]
                else:
                    thickness = 1.0
                    tNum = -1
                    minThickness = 0.0
                    maxThickness = 10.0

                con = tacs.constitutive.SolidConstitutive(
                    mat, t=thickness, tlb=minThickness, tub=maxThickness, tNum=tNum
                )

            elif propInfo.type == "PBUSH":  # Nastran spring
                k = np.zeros(6)
                for j in range(len(k)):
                    if propInfo.Ki[j]:
                        k[j] = propInfo.Ki[j]
                con = tacs.constitutive.DOFSpringConstitutive(k=k)

            elif propInfo.type in ["PBAR", "PBEAM"]:  # Nastran bar
                area = propInfo.A
                I1 = propInfo.i1
                I2 = propInfo.i2
                # Nastran uses negative convention for POI's
                I12 = -propInfo.i12
                J = propInfo.j
                k1 = propInfo.k1
                k2 = propInfo.k2

                # pynastran defaults these values to 1e8,
                # which can lead to scaling issues in the stiffness matrix
                # We truncate this value to 1e3 to prevent this
                if k1 is None or k1 > 1e3:
                    k1 = 1e3

                if k2 is None or k2 > 1e3:
                    k2 = 1e3

                if propInfo.type == "PBEAM":
                    # For PBAR, we have all we need, but a PBEAM can have
                    # varying properties along its length, TACS doesn't support
                    # this so we'll compute average properties and use those
                    numPropStations = len(area)
                    if numPropStations == 1:
                        area = area[0]
                        I1 = I1[0]
                        I2 = I2[0]
                        I12 = I12[0]
                        J = J[0]
                    else:
                        xStations = propInfo.xxb
                        area = np.trapz(area, xStations)
                        I1 = np.trapz(I1, xStations)
                        I2 = np.trapz(I2, xStations)
                        I12 = np.trapz(I12, xStations)
                        J = np.trapz(J, xStations)

                con = tacs.constitutive.BasicBeamConstitutive(
                    mat, A=area, Iy=I2, Iz=I1, Iyz=I12, J=J, ky=k1, kz=k2
                )

<<<<<<< HEAD
            elif propInfo.type == "PBEAML":
                sectionType = propInfo.beam_type
                sectionProps = {}
                if sectionType == "BAR":
                    sectionProps["w"] = propInfo.dim[:, 0]
                    sectionProps["t"] = propInfo.dim[:, 1]
                    conType = tacs.constitutive.IsoRectangleBeamConstitutive
                elif propInfo.Type == "TUBE":
                    r1 = propInfo.dim[:, 0]
                    r0 = propInfo.dim[:, 1]
                    sectionProps["d_inner"] = 2 * r0
                    sectionProps["t_wall"] = r1 - r0
                    conType = tacs.constitutive.IsoTubeBeamConstitutive
                else:
                    # Section shape that doesn't have a corresponding TACS
                    # constitutive class, so we just compute the section properties
                    # and use BasicBeamConstitutive
                    sectionProps["A"] = propInfo.Area()
                    sectionProps["J"] = propInfo.J()
                    sectionProps["Iz"] = propInfo.I1()
                    sectionProps["Iy"] = propInfo.I2()
                    sectionProps["Iyz"] = -propInfo.I12()
                    conType = tacs.constitutive.BasicBeamConstitutive

                # Whatever properties we're going to pass to the TACS
                # constitutive model, average them along the element
                xStations = propInfo.xxb
                if len(xStations) == 1:
                    for key, value in sectionProps.items():
                        sectionProps[key] = value[0]
                else:
                    for key, value in sectionProps.items():
                        sectionProps[key] = np.trapz(value, xStations)

                con = conType(mat, **sectionProps)
=======
            elif propInfo.type == "PBARL":  # Nastran bar w/ cross-section
                if propInfo.Type == "BAR":
                    w = propInfo.dim[0]
                    t = propInfo.dim[1]
                    con = tacs.constitutive.IsoRectangleBeamConstitutive(mat, w=w, t=t)

                elif propInfo.Type == "TUBE":
                    r1 = propInfo.dim[0]
                    r0 = propInfo.dim[1]
                    d_inner = 2 * r0
                    t_wall = r1 - r0
                    con = tacs.constitutive.IsoTubeBeamConstitutive(
                        mat, d=d_inner, t=t_wall
                    )

                else:
                    # We use the pynastran API to get the area, moments of inertia, and torsional constant
                    # The built in methods for I1, I2, etc. don't support a number of cross section types so we use
                    # this more general method
                    A, I1, I2, I12 = pn.cards.properties.bars._bar_areaL(
                        "PBARL", propInfo.Type, propInfo.dim, propInfo
                    )
                    J = propInfo.J()
                    con = tacs.constitutive.BasicBeamConstitutive(
                        mat, A=A, J=J, Iy=I2, Iz=I1, Iyz=-I12
                    )
>>>>>>> 99f6794b

            elif propInfo.type == "PROD":  # Nastran rod
                area = propInfo.A
                J = propInfo.j
                k1 = 0.0
                k2 = 0.0

                con = tacs.constitutive.BasicBeamConstitutive(
                    mat, A=area, J=J, ky=k1, kz=k2
                )

            else:
                raise self._TACSError(
                    f"Unsupported property type '{propInfo.type}' for property number {propertyID}. "
                )

            # Set up transform object which may be required for certain elements
            transform = None
            if propInfo.type in ["PSHELL", "PCOMP"]:
                mcid = elemDict[propertyID]["elements"][0].theta_mcid_ref
                if mcid:
                    if mcid.type == "CORD2R":
                        refAxis = mcid.i
                        transform = tacs.elements.ShellRefAxisTransform(refAxis)
                    else:  # Don't support spherical/cylindrical yet
                        raise self._TACSError(
                            "Unsupported material coordinate system type "
                            f"'{mcid.type}' for property number {propertyID}."
                        )
<<<<<<< HEAD
            elif propInfo.type in ["PBAR", "PBEAM", "PBEAML"]:
=======
            elif propInfo.type in ["PBAR", "PBARL"]:
>>>>>>> 99f6794b
                refAxis = elemDict[propertyID]["elements"][0].g0_vector
                transform = tacs.elements.BeamRefAxisTransform(refAxis)
            elif propInfo.type == "PROD":
                refAxis = np.array(
                    [1.0, -1.0, 1.0]
                )  # dummy ref_axis, not really needed for rods
                transform = tacs.elements.BeamRefAxisTransform(refAxis)
            elif propInfo.type == "PBUSH":
                if elemDict[propertyID]["elements"][0].cid_ref:
                    refAxis_i = elemDict[propertyID]["elements"][0].cid_ref.i
                    refAxis_j = elemDict[propertyID]["elements"][0].cid_ref.j
                    transform = tacs.elements.SpringRefFrameTransform(
                        refAxis_i, refAxis_j
                    )
                elif elemDict[propertyID]["elements"][0].x[0]:
                    refAxis = (
                        np.array(elemDict[propertyID]["elements"][0].x)
                        - elemDict[propertyID]["elements"][0]
                        .nodes_ref[0]
                        .get_position()
                    )
                    transform = tacs.elements.SpringRefAxisTransform(refAxis)
                elif elemDict[propertyID]["elements"][0].g0_ref:
                    refAxis = (
                        elemDict[propertyID]["elements"][0].g0_ref.get_position()
                        - elemDict[propertyID]["elements"][0]
                        .nodes_ref[0]
                        .get_position()
                    )
                    transform = tacs.elements.SpringRefAxisTransform(refAxis)

            # Finally set up the element objects belonging to this component
            elemList = []
            for descript in elemDescripts:
                if descript in ["CQUAD4", "CQUADR"]:
                    elem = tacs.elements.Quad4Shell(transform, con)
                elif descript in ["CQUAD9", "CQUAD"]:
                    elem = tacs.elements.Quad9Shell(transform, con)
                elif descript in ["CTRIA3", "CTRIAR"]:
                    elem = tacs.elements.Tri3Shell(transform, con)
                elif descript in ["CBAR", "CROD", "CBEAM"]:
                    elem = tacs.elements.Beam2(transform, con)
                elif "CTETRA" in descript:
                    # May have variable number of nodes in card
                    nnodes = len(elemInfo.nodes)
                    if nnodes == 4:
                        basis = tacs.elements.LinearTetrahedralBasis()
                    elif nnodes == 10:
                        basis = tacs.elements.QuadraticTetrahedralBasis()
                    else:
                        raise self._TACSError(
                            f"TACS does not currently support CTETRA elements with {nnodes} nodes."
                        )
                    model = tacs.elements.LinearElasticity3D(con)
                    elem = tacs.elements.Element3D(model, basis)
                elif descript in ["CHEXA8", "CHEXA"]:
                    basis = tacs.elements.LinearHexaBasis()
                    model = tacs.elements.LinearElasticity3D(con)
                    elem = tacs.elements.Element3D(model, basis)
                elif descript == "CBUSH":
                    elem = tacs.elements.SpringElement(transform, con)
                else:
                    raise self._TACSError(
                        "Unsupported element type "
                        f"'{descript}' specified for property number {propertyID}."
                    )
                elemList.append(elem)

            return elemList, scaleList

        return elemCallBack

    @postinitialize_method
    def getOrigDesignVars(self):
        """
        get the original design variables that were specified with
        during assembler creation.

        Returns
        -------
        x : numpy.ndarray
            The original design variable vector set in tacs.

        """
        return self.x0.getArray().copy()

    @postinitialize_method
    def getDesignVarRange(self):
        """
        get the lower/upper bounds for the design variables.

        Returns
        -------
        xlb : numpy.ndarray
            The design variable lower bound.
        xub : numpy.ndarray
            The design variable upper bound.

        """
        return self.xlb.getArray().copy(), self.xub.getArray().copy()

    @postinitialize_method
    def createDesignVec(self, asBVec=False):
        """
        Create a new tacs distributed design vector.
        Values are initialized to zero.

        Parameters
        ----------
        asBVec : bool
            Flag that determines whether to return
            design vector as tacs :class:`~TACS.Vec` (True) or numpy array (False).
            Defaults to False.

        Returns
        -------
        x : numpy.ndarray or tacs.TACS.Vec
            Distributed design variable vector
        """
        xVec = self.assembler.createDesignVec()
        if asBVec:
            return xVec
        else:
            return xVec.getArray()

    @postinitialize_method
    def getNumDesignVars(self):
        """
        Return the number of design variables on this processor.

        Returns
        -------
        ndvs : int
            Number of design variables on this processor.
        """
        return self.x0.getSize()

    @postinitialize_method
    def getTotalNumDesignVars(self):
        """
        Return the number of design variables across all processors.

        Returns
        -------
        ndvs : int
            Total number of design variables across all processors.
        """
        return self.dvNum

    @postinitialize_method
    def getOrigNodes(self):
        """
        Return the original mesh coordinates read in from the meshLoader.

        Returns
        -------
        coords : numpy.ndarray
            Structural coordinate in array of size (N * 3) where N is
            the number of structural nodes on this processor.
        """
        return self.Xpts0.getArray().copy()

    @postinitialize_method
    def createNodeVec(self, asBVec=False):
        """
        Create a new tacs distributed node vector.
        Values are initialized to zero.

        Parameters
        ----------
        asBVec : bool
            Flag that determines whether to return
            node vector as tacs :class:`~TACS.Vec` (True) or numpy array (False).
            Defaults to False.

        Returns
        -------
        xpts : numpy.ndarray or tacs.TACS.Vec
            Distributed node coordinate vector
        """

        xptVec = self.assembler.createNodeVec()
        if asBVec:
            return xptVec
        else:
            return xptVec.getArray()

    @postinitialize_method
    def getNumOwnedNodes(self):
        """
        Get the number of nodes owned by this processor.

        Returns
        -------
        nNodes : int
            Number of nodes owned by this proc.
        """
        return self.assembler.getNumOwnedNodes()

    @postinitialize_method
    def getNumOwnedMultiplierNodes(self):
        """
        Get the number of lagrange multiplier nodes owned by this processor.

        Returns
        -------
        nMultNodes : int
            Number of multiplier nodes owned by this proc.
        """
        return len(self.meshLoader.getLocalMultiplierNodeIDs())

    @postinitialize_method
    def getLocalMultiplierNodeIDs(self):
        """
        Get the tacs indices of multiplier nodes used to hold lagrange multipliers on this processor.

        Returns
        -------
        nodeIDs : list[int]
            List of multiplier node ID's owned by this proc.
        """
        return self.meshLoader.getLocalMultiplierNodeIDs()

    @postinitialize_method
    def createVec(self, asBVec=False):
        """
        Create a new tacs distributed state variable vector.
        Values are initialized to zero.

        Parameters
        ----------
        asBVec : bool
            Flag that determines whether to return
            state vector as tacs :class:`~TACS.Vec` (True) or numpy array (False).
            Defaults to False.

        Returns
        -------
        vars : numpy.ndarray or tacs.TACS.Vec
            Distributed state variable vector
        """
        vars = self.assembler.createVec()
        if asBVec:
            return vars
        else:
            return vars.getArray()

    @postinitialize_method
    def getVarsPerNode(self):
        """
        Get the number of variables per node for the model.

        Returns
        -------
        vpn : int
            Number of variables per node.
        """
        return self.assembler.getVarsPerNode()

    @postinitialize_method
    def applyBCsToVec(self, vec):
        """
        Applies zeros to boundary condition DOFs in input vector.

        Parameters
        ----------
        vec : numpy.ndarray or tacs.TACS.Vec
            Vector to apply boundary conditions to.
        """
        # Check if input is a BVec or numpy array
        if isinstance(vec, tacs.TACS.Vec):
            self.assembler.applyBCs(vec)
        elif isinstance(vec, np.ndarray):
            array = vec
            # Create temporary BVec
            vec = self.assembler.createVec()
            # Copy array values to BVec
            vec.getArray()[:] = array
            # Apply BCs
            self.assembler.applyBCs(vec)
            # Copy values back to array
            array[:] = vec.getArray()

    @postinitialize_method
    def setBCsInVec(self, vec):
        """
        Sets dirichlet boundary condition values in the input vector.

        Parameters
        ----------
        vec : numpy.ndarray or tacs.TACS.Vec
            Vector to set boundary conditions in.
        """
        # Check if input is a BVec or numpy array
        if isinstance(vec, tacs.TACS.Vec):
            self.assembler.setBCs(vec)
        elif isinstance(vec, np.ndarray):
            array = vec
            # Create temporary BVec
            vec = self.assembler.createVec()
            # Copy array values to BVec
            vec.getArray()[:] = array
            # Apply BCs
            self.assembler.setBCs(vec)
            # Copy values back to array
            array[:] = vec.getArray()

    @postinitialize_method
    def createStaticProblem(self, name, options=None):
        """
        Create a new staticProblem for modeling a static load cases.
        This object can be used to set loads, evalFunctions as well as perform
        solutions and sensitivities related to static problems

        Parameters
        ----------
        name : str
            Name to assign problem.
        options : dict
            Problem-specific options to pass to StaticProblem instance (case-insensitive).
            Defaults to None.

        Returns
        -------
        problem : tacs.problems.StaticProblem
            StaticProblem object used for modeling and solving static cases.
        """
        problem = tacs.problems.static.StaticProblem(
            name,
            self.assembler,
            self.comm,
            self.outputViewer,
            self.meshLoader,
            self.isNonlinear,
            options,
        )
        # Set with original design vars and coordinates, in case they have changed
        problem.setDesignVars(self.x0)
        problem.setNodes(self.Xpts0)
        return problem

    @postinitialize_method
    def createTransientProblem(self, name, tInit, tFinal, numSteps, options=None):
        """
        Create a new TransientProblem for modeling a transient load cases.
        This object can be used to set loads, evalFunctions as well as perform
        solutions and sensitivities related to transient problems

        Parameters
        ----------
        name : str
            Name to assign problem.
        tInit : float
            Starting time for transient time integration
        tFinal : float
            Ending time for transient time integration
        numSteps : int
            Number of time steps for transient time integration
        options : dict
            Problem-specific options to pass to TransientProblem instance (case-insensitive).
            Defaults to None.

        Returns
        -------
        problem : tacs.problems.TransientProblem
            TransientProblem object used for modeling and solving transient cases.
        """
        problem = tacs.problems.transient.TransientProblem(
            name,
            tInit,
            tFinal,
            numSteps,
            self.assembler,
            self.comm,
            self.outputViewer,
            self.meshLoader,
            self.isNonlinear,
            options,
        )
        # Set with original design vars and coordinates, in case they have changed
        problem.setDesignVars(self.x0)
        problem.setNodes(self.Xpts0)
        return problem

    @postinitialize_method
    def createModalProblem(self, name, sigma, numEigs, options=None):
        """
        Create a new ModalProblem for performing modal analysis.
        This problem can be used to identify the natural frequencies and mode
        shapes of the model through eigenvalue analysis.

        Parameters
        ----------
        name : str
            Name to assign problem.
        sigma : float
            Guess for the lowest eigenvalue.
            This corresponds to the lowest expected frequency squared. (rad^2/s^2)
        numEigs : int
            Number of eigenvalues to solve for.
        options : dict
            Problem-specific options to pass to ModalProblem instance (case-insensitive).
            Defaults to None.

        Returns
        -------
        problem : tacs.problems.ModalProblem
            ModalProblem object used for performing modal eigenvalue analysis.
        """
        problem = tacs.problems.modal.ModalProblem(
            name,
            sigma,
            numEigs,
            self.assembler,
            self.comm,
            self.outputViewer,
            self.meshLoader,
            self.isNonlinear,
            options,
        )
        # Set with original design vars and coordinates, in case they have changed
        problem.setDesignVars(self.x0)
        problem.setNodes(self.Xpts0)
        return problem

    @postinitialize_method
    def createBucklingProblem(self, name, sigma, numEigs, options=None):
        """
        Create a new BucklingProblem for performing linearized buckling analysis.
        This problem can be used to identify the buckling load factors and mode
        shapes of the model through eigenvalue analysis.

        Parameters
        ----------
        name : str
            Name to assign problem.
        sigma : float
            Guess for the lowest eigenvalue.
            This corresponds to the lowest expected buckling load factor.
        numEigs : int
            Number of eigenvalues to solve for.
        options : dict
            Problem-specific options to pass to ModalProblem instance (case-insensitive).
            Defaults to None.

        Returns
        -------
        problem : tacs.problems.BucklingProblem
            BucklingProblem object used for performing buckling eigenvalue analysis.
        """
        problem = tacs.problems.buckling.BucklingProblem(
            name,
            sigma,
            numEigs,
            self.assembler,
            self.comm,
            self.outputViewer,
            self.meshLoader,
            self.isNonlinear,
            options,
        )
        # Set with original design vars and coordinates, in case they have changed
        problem.setDesignVars(self.x0)
        problem.setNodes(self.Xpts0)
        return problem

    @postinitialize_method
    def createTACSProbsFromBDF(self):
        """
        Automatically define tacs problem classes with loads using information contained in BDF file.
        This function assumes all loads are specified in the BDF and allows users to
        skip setting loads in Python.

        Returns
        -------
        structProblems : dict[int, tacs.problems.TACSProblem]
            Dictionary containing a predefined TACSProblem for every loadcase found in the BDF.
            The dictionary keys are the loadcase IDs from the BDF.

        Notes
        -----
        Currently only supports LOAD, FORCE, MOMENT, GRAV, RFORCE, PLOAD2, PLOAD4, TLOAD1, TLOAD2, and DLOAD cards.
        Currently only supports staticProblem (SOL 101), transientProblem (SOL 109), and modalProblems (SOL 103)
        """
        # Make sure cross-referencing is turned on in pynastran
        if self.bdfInfo.is_xrefed is False:
            self.bdfInfo.cross_reference()
            self.bdfInfo.is_xrefed = True

        structProblems = {}

        # If subcases have been added in Nastran, then subCase 0 should not be run
        if len(self.bdfInfo.subcases) > 1:
            skipCaseZero = True
        else:
            skipCaseZero = False

        # Loop through every load set and create a corresponding structural problem
        for subCase in self.bdfInfo.subcases.values():
            if skipCaseZero and subCase.id == 0:
                continue

            if "SUBTITLE" in subCase:
                name = subCase["SUBTITLE"][0]
            else:
                name = "load_set_%.3d" % (subCase.id)

            if self.bdfInfo.sol == 103:
                methodID = subCase["METHOD"][0]
                methodInfo = self.bdfInfo.methods[methodID]
                if methodInfo.v1 is not None:
                    sigma = (2 * np.pi * methodInfo.v1) ** 2
                elif methodInfo.v2 is not None:
                    sigma = (2 * np.pi * methodInfo.v2) ** 2
                else:
                    sigma = 1.0
                if methodInfo.nd is not None:
                    nEigs = methodInfo.nd
                else:
                    nEigs = 20
                problem = self.createModalProblem(name, sigma, nEigs)

            elif self.bdfInfo.sol == 109:
                # Get time step info
                if "TSTEP" in subCase:
                    tStepID = subCase["TSTEP"][0]
                    tStep = self.bdfInfo.tsteps[tStepID]
                    nSteps = tStep.N[0]
                    dt = tStep.DT[0]
                # If no time step info was included, we'll skip this case
                else:
                    self._TACSWarning(
                        f"No TSTEP entry found in control deck for subcase number {subCase.id}, "
                        "skipping case."
                    )
                    continue
                problem = self.createTransientProblem(
                    name, tInit=0.0, tFinal=dt * nSteps, numSteps=nSteps
                )

                # Find dynamic load specified for this subcase
                if "DLOAD" in subCase:
                    dloadsID = subCase["DLOAD"][0]
                    dloadSet, dloadScale = self.bdfInfo.get_reduced_dloads(dloadsID)
                    for dloadInfo, dscale in zip(dloadSet, dloadScale):
                        timeSteps = problem.getTimeSteps()
                        if dloadInfo.type in ["TLOAD1", "TLOAD2"]:
                            if dloadInfo.type == "TLOAD1":
                                loadScales = dloadInfo.get_load_at_time(
                                    timeSteps, dscale
                                )
                            elif dloadInfo.type == "TLOAD2":
                                loadScales = dloadInfo.get_load_at_time(
                                    timeSteps, dscale
                                )
                            if dloadInfo.Type != "LOAD":
                                self._TACSWarning(
                                    "Only 'LOAD' types are supported for "
                                    f"'{dloadInfo.type}' card, but '{dloadInfo.type}' {dloadInfo.sid}, "
                                    f"was specified as {dloadInfo.Type} type"
                                )
                            loadsID = dloadInfo.excite_id
                        else:
                            self._TACSWarning(
                                "Unsupported dload type "
                                f"'{dloadInfo.type}' specified for load set number {dloadInfo.sid},"
                                f" skipping load"
                            )
                            continue
                        # Loop through each time step and add loads to problem
                        for timeIndex, scale in enumerate(loadScales):
                            problem.addLoadFromBDF(timeIndex, loadsID, scale=scale)

            else:
                problem = self.createStaticProblem(name)

                # Find the static load specified for this test case
                if "LOAD" in subCase:
                    # Add loads to problem
                    loadsID = subCase["LOAD"][0]
                    problem.addLoadFromBDF(loadsID)

            # append to list of structural problems
            structProblems[subCase.id] = problem

        return structProblems

    @postinitialize_method
    def writeBDF(self, fileName, problems):
        """
        Write NASTRAN BDF file from problem class.
        Assumes all supplied Problems share the same nodal and design variable values.

        NOTE: Only supports writing loads from StaticProblem types.

        Parameters
        ----------
        fileName: str
            Name of file to write BDF file to.
        problems: tacs.problems.TACSProblem or list[tacs.problems.TACSProblem]
            List of pytacs Problem classes to write BDF file from.
        """
        # Make sure problems is in a list
        if hasattr(problems, "__iter__") == False:
            problems = [problems]
        elif isinstance(problems, dict):
            problems = list(problems.values())
        else:
            problems = list(problems)

        # Check that each problem was created by this pyTACS instance
        for problem in problems:
            if problem.assembler != self.assembler:
                raise self._TACSError(
                    f"This problem instance ({problem.name}) is not associated with this instance of pyTACS."
                )

        # Make sure design variables are up-to-date
        dv_bvec = self.createDesignVec(asBVec=True)
        dv_bvec.getArray()[:] = problems[0].getDesignVars()
        # Transfer all non-local dvs
        dv_bvec.beginDistributeValues()
        dv_bvec.endDistributeValues()

        # Get local node info for each processor
        multNodes = self.getLocalMultiplierNodeIDs()
        globalToLocalNodeIDDict = self.meshLoader.getGlobalToLocalNodeIDDict()
        Xpts_bvec = np.real(problems[0].getNodes())

        # Gather local info to root processor
        allMultNodes = self.comm.gather(multNodes, root=0)
        allGlobalToLocalNodeIDDict = self.comm.gather(globalToLocalNodeIDDict, root=0)
        allXpts = self.comm.gather(Xpts_bvec, root=0)

        # Assemble new BDF file for mesh on root
        if self.comm.rank == 0:
            newBDFInfo = pn.bdf.BDF(debug=False)

            # Write out updated node locations
            nastranNodeIDs = list(self.bdfInfo.node_ids)
            # Loop through each proc and pull out new node locations
            for proc_i in range(self.comm.size):
                xyz = allXpts[proc_i].reshape(-1, 3)
                for tacsGNodeID in allGlobalToLocalNodeIDDict[proc_i]:
                    # Get local node ID
                    tacsLNodeID = allGlobalToLocalNodeIDDict[proc_i][tacsGNodeID]
                    # Get Global nastran ID
                    nastranGNodeID = nastranNodeIDs[tacsGNodeID]
                    # Add node to bdf file (if its not a multiplier node)
                    if tacsLNodeID not in allMultNodes[proc_i]:
                        newBDFInfo.add_grid(nastranGNodeID, xyz[tacsLNodeID])

            # Copy over boundary conditions
            # Set all con IDs to one
            newBDFInfo.spcs[1] = []
            for spcID in self.bdfInfo.spcs:
                for spcCard in self.bdfInfo.spcs[spcID]:
                    newCard = copy.deepcopy(spcCard)
                    newCard.conid = 1
                    newBDFInfo.spcs[1].append(newCard)

            # Write updated properties and elements
            transObjs = {}
            matObjs = []
            conObjs = []
            for compID, propID in enumerate(self.bdfInfo.properties):
                # Get TACS element object
                elemObj = self.meshLoader.getElementObject(compID, 0)
                # get dv nums for element
                dvNums = elemObj.getDesignVarNums(0)
                # Update design variable values
                dvVals = dv_bvec.getValues(dvNums)
                elemObj.setDesignVars(0, dvVals)
                # Get TACS constitutive object for element (if applicable)
                conObj = elemObj.getConstitutive()
                if conObj is not None:
                    # Set the property ID number for the class to be used in the Nastran card
                    conObj.setNastranID(propID)
                    conObjs.append(conObj)
                    # Get TACS material properties object for constitutive (if applicable)
                    matObj = conObj.getMaterialProperties()
                    # May be a single object...
                    if isinstance(matObj, tacs.constitutive.MaterialProperties):
                        if matObj not in matObjs:
                            matObjs.append(matObj)
                    # or a list (plys for composite classes)
                    elif isinstance(matObj, list):
                        for mat_i in matObj:
                            if mat_i not in matObjs:
                                matObjs.append(mat_i)
                # Get TACS transform object for element (if applicable)
                transObj = elemObj.getTransform()
                if transObj is not None:
                    transObjs[compID] = transObj

            # Write material cards from TACS MaterialProperties class
            for i, matObj in enumerate(matObjs):
                matID = i + 1
                matObj.setNastranID(matID)
                newBDFInfo.materials[matID] = matObj.generateBDFCard()

            # Write property/element cards from TACSConstitutive/TACSElement classes
            curCoordID = 1
            for compID, conObj in enumerate(conObjs):
                propID = conObj.getNastranID()
                propCard = conObj.generateBDFCard()
                if propCard is not None:
                    # Copy property comment (may include component name info)
                    # Make sure to remove comment `$` from string
                    propCard.comment = self.bdfInfo.properties[propID].comment[1:]
                    # Add property card to BDF
                    newBDFInfo.properties[propID] = propCard
                elemIDs = self.meshLoader.getGlobalElementIDsForComps(
                    [compID], nastranOrdering=True
                )
                # Convert any transform objects to nastran COORD2R cards, if necessary
                transObj = transObjs.get(compID, None)
                if isinstance(
                    transObj, tacs.elements.ShellRefAxisTransform
                ) or isinstance(transObj, tacs.elements.SpringRefFrameTransform):
                    coordID = curCoordID
                    origin = np.zeros(3)
                    if isinstance(transObj, tacs.elements.SpringRefFrameTransform):
                        vec1, vec2 = transObj.getRefAxes()
                    else:
                        vec1 = transObj.getRefAxis()
                        vec2 = np.random.random(3)
                    # Add COORD2R card to BDF
                    pn.cards.coordinate_systems.define_coord_e123(
                        newBDFInfo,
                        "CORD2R",
                        coordID,
                        origin,
                        xaxis=np.real(vec1),
                        xzplane=np.real(vec2),
                        add=True,
                    )
                    curCoordID += 1
                # We just need the ref vector for these types
                elif isinstance(
                    transObj, tacs.elements.BeamRefAxisTransform
                ) or isinstance(transObj, tacs.elements.SpringRefAxisTransform):
                    vec = transObj.getRefAxis()
                    vec = np.real(vec)
                # Otherwise, there's no transform associated with this element, use default
                else:
                    coordID = None
                # Copy and update element cards
                for elemID in elemIDs:
                    # Create copy of card
                    newCard = copy.deepcopy(self.bdfInfo.elements[elemID])
                    # Copy element comment (may include component name info)
                    # Make sure to remove comment `$` from string
                    newCard.comment = self.bdfInfo.elements[elemID].comment[1:]
                    # Update element coordinate frame info, if necessary
                    if "CQUAD" in newCard.type or "CTRI" in newCard.type:
                        newCard.theta_mcid = coordID
                    elif "CBAR" in newCard.type:
                        newCard.x = vec
                        newCard.g0 = None
                    elif "CBEAM" in newCard.type:
                        newCard.x = vec
                        newCard.g0 = None
                        if propCard.type != "PBEAM":
                            # TACS wrote out a PBAR card that we must convert
                            newPropCard = (
                                pn.cards.properties.beam.PBEAM_init_from_empty()
                            )
                            newPropCard.A[0] = propCard.Area()
                            newPropCard.i1[0] = propCard.I11()
                            newPropCard.i2[0] = propCard.I22()
                            newPropCard.i12[0] = propCard.I12()
                            if hasattr(propCard, "J"):
                                newPropCard.j[0] = propCard.J()
                            else:
                                newPropCard.j[0] = propCard.j
                            newPropCard.comment = propCard.comment
                            propCard = newPropCard
                    elif "CROD" in newCard.type and propCard.type != "PROD":
                        # TACS wrote out a PBAR card that we must convert
                        if hasattr(propCard, "J"):
                            J = propCard.J()
                        else:
                            J = propCard.j
                        newPropCard = pn.cards.properties.rods.PROD(
                            propCard.pid, propCard.mid, propCard.Area(), J
                        )
                        newBDFInfo.properties[propID] = newPropCard
                        newPropCard.comment = propCard.comment
                        propCard = newPropCard
                    elif newCard.type == "CBUSH":
                        if isinstance(transObj, tacs.elements.SpringRefAxisTransform):
                            newCard.x = vec
                            newCard.g0 = None
                        else:
                            newCard.cid = coordID
                    # Add element card to bdf
                    newBDFInfo.elements[elemID] = newCard

            # Copy over masses elements
            for massCard in self.bdfInfo.masses.values():
                elemID = massCard.eid
                # We'll have to create a new CONM2 card in case the point mass is associated with tacs dvs
                if massCard.type == "CONM2":
                    nodeID = massCard.nid
                    elemObj = self.meshLoader.getElementObjectForElemID(
                        elemID, nastranOrdering=True
                    )
                    conObj = elemObj.getConstitutive()
                    M = conObj.evalMassMatrix()
                    mass = np.real(M[0])
                    I11 = np.real(M[15])
                    I22 = np.real(M[18])
                    I33 = np.real(M[20])
                    # Nastran uses negative convention for POI's
                    I12 = -np.real(M[16])
                    I13 = -np.real(M[17])
                    I23 = -np.real(M[19])
                    newBDFInfo.add_conm2(
                        elemID, nodeID, mass, I=[I11, I12, I22, I13, I23, I33]
                    )
                # CONM1's can't be updated by TACS, so we can just copy the original value
                else:
                    newBDFInfo.masses[elemID] = copy.deepcopy(massCard)
                # Copy over comments
                newBDFInfo.masses[elemID].comment = massCard.comment

            # Copy over rigid elements
            newBDFInfo.rigid_elements.update(self.bdfInfo.rigid_elements)

            # Add case control deck for loads
            caseConLines = [
                "TITLE = TACS Analysis Set",
                "ECHO = NONE",
                "DISPLACEMENT(PLOT) = ALL",
                "SPCFORCE(PLOT) = ALL",
                "OLOAD(PLOT) = ALL",
                "FORCE(PLOT,CORNER) = ALL",
                "STRESS(PLOT,CORNER) = ALL",
                "SPC = 1",
            ]
            newBDFInfo.case_control_deck = pn.case_control_deck.CaseControlDeck(
                caseConLines
            )
            # Set solution type to static (101)
            newBDFInfo.sol = 101

        else:
            newBDFInfo = None

        # All procs should wait for root
        self.comm.barrier()

        # Append forces from problem classes
        for i, problem in enumerate(problems):
            if isinstance(problem, tacs.problems.StaticProblem):
                loadCase = i + 1
                problem.writeLoadToBDF(newBDFInfo, loadCase)

        # Write out BDF file
        if self.comm.rank == 0:
            newBDFInfo.write_bdf(
                fileName, size=16, is_double=True, write_header=False, enddata=True
            )

        # All procs should wait for root
        self.comm.barrier()

    @postinitialize_method
    def createAdjacencyConstraint(self, name, options=None):
        """
        Create a new AdjacencyConstraint for calculating
        design variable differences across adjacent components.
        This constraint can be used to ensure that the design variables
        do not change too abruptly across components.
        The formulation is a linear constraint that takes the following form:

        c = dv_i - dv_j

        Where dv_i and dv_j are two design variables in adjacent components.

        Parameters
        ----------
        name : str
            Name to assign constraint.
        options : dict
            Class-specific options to pass to AdjacencyConstraint instance (case-insensitive).
            Defaults to None.

        Returns
        -------
        constraint : tacs.constraints.AdjacencyConstraint
            AdjacencyConstraint object used for calculating constraints.
        """
        constr = tacs.constraints.AdjacencyConstraint(
            name,
            self.assembler,
            self.comm,
            self.outputViewer,
            self.meshLoader,
            options,
        )
        # Set with original design vars and coordinates, in case they have changed
        constr.setDesignVars(self.x0)
        constr.setNodes(self.Xpts0)
        return constr

    @postinitialize_method
    def createDVConstraint(self, name, options=None):
        """
        Create a new DVConstraint for calculating linear constraints based
        on design variables within the same component.

        The constraints are of the form:

            c = a_0 * dv_0 + a_1 * dv_1 + ... + a_n * dv_n

        Where which design variables to include (dv_0, dv_1, etc.)
        and the corresponding weights (a_0, a_1, etc.) are defined by the user.

        Parameters
        ----------
        name : str
            Name to assign constraint.
        options : dict
            Class-specific options to pass to DVConstraint instance (case-insensitive).
            Defaults to None.

        Returns
        -------
        constraint : tacs.constraints.DVConstraint
            DVConstraint object used for calculating constraints.
        """
        constr = tacs.constraints.DVConstraint(
            name,
            self.assembler,
            self.comm,
            self.outputViewer,
            self.meshLoader,
            options,
        )
        # Set with original design vars and coordinates, in case they have changed
        constr.setDesignVars(self.x0)
        constr.setNodes(self.Xpts0)
        return constr

    @postinitialize_method
    def createPanelLengthConstraint(self, name, options=None):
        """Create a new PanelLengthConstraint for enforcing that the panel
        length DV values passed to components match the actual panel lengths.

        Parameters
        ----------
        name : str
            Name to assign constraint.
        options : dict
            Class-specific options to pass to DVConstraint instance (case-insensitive).

        Returns
        ----------
        constraint : tacs.constraints.PanelLengthConstraint
            PanelLengthConstraint object used for calculating constraints.
        """
        constr = tacs.constraints.PanelLengthConstraint(
            name,
            self.assembler,
            self.comm,
            self.outputViewer,
            self.meshLoader,
            options,
        )
        # Set with original design vars and coordinates, in case they have changed
        constr.setDesignVars(self.x0)
        constr.setNodes(self.Xpts0)
        return constr

    @postinitialize_method
    def createPanelWidthConstraint(self, name, options=None):
        """Create a new PanelWidthConstraint for enforcing that the panel
        width DV values passed to components match the actual panel widths.

        Parameters
        ----------
        name : str
            Name to assign constraint.
        options : dict
            Class-specific options to pass to DVConstraint instance (case-insensitive).

        Returns
        ----------
        constraint : tacs.constraints.{PanelWidthConstraint}
            PanelWidthConstraint object used for calculating constraints.
        """
        constr = tacs.constraints.PanelWidthConstraint(
            name,
            self.assembler,
            self.comm,
            self.outputViewer,
            self.meshLoader,
            options,
        )
        # Set with original design vars and coordinates, in case they have changed
        constr.setDesignVars(self.x0)
        constr.setNodes(self.Xpts0)
        return constr

    @postinitialize_method
    def createVolumeConstraint(self, name, options=None):
        """
        Create a new VolumeConstraint for constraining the size of a closed volume.
        Only shell and solid elements are supported for this constraint.
        For shell elements, the enclosed volume MUST be manifold and water-tight (no missing/internal faces).
        The formulation is a nonlinear constraint based on the nodal coordinates.

        A common example of this is ensuring enough volume in the wingbox for fuel:

            vol_wing >= vol_fuel

        Parameters
        ----------
        name : str
            Name to assign constraint.
        options : dict
            Class-specific options to pass to VolumeConstraint instance (case-insensitive).
            Defaults to None.

        Returns
        -------
        constraint : tacs.constraints.VolumeConstraint
            VolumeConstraint object used for calculating constraints.
        """
        constr = tacs.constraints.VolumeConstraint(
            name,
            self.assembler,
            self.comm,
            self.outputViewer,
            self.meshLoader,
            options,
        )
        # Set with original design vars and coordinates, in case they have changed
        constr.setDesignVars(self.x0)
        constr.setNodes(self.Xpts0)
        return constr

    def getNumComponents(self):
        """
        Return number of components (property) groups found in bdf.

        Returns
        -------
        nComp : int
            Number of components in model
        """
        return self.nComp

    def _createOutputGroups(self):
        """Automatically determine how to split out the output file
        for easier viewing"""

        self.fam = []
        for i in range(self.nComp):
            aux = self.compDescripts[i].split(self.getOption("familySeparator"))
            self.fam.append(aux[0])

        # Uniqify them and sort
        self.fam = sorted(np.unique(self.fam))

        self.compFam = np.zeros(self.nComp, dtype="intc")
        for i in range(self.nComp):
            aux = self.compDescripts[i].split(self.getOption("familySeparator"))
            self.compFam[i] = self.fam.index(aux[0])

    def _createOutputViewer(self):
        """
        Internal method to create the appropriate output viewer
        (TACSToFH5 object) for TACS.
        """

        # Depending on the user-supplied options generate the
        # write_flag
        write_flag = 0
        if self.getOption("writeConnectivity"):
            write_flag |= tacs.TACS.OUTPUT_CONNECTIVITY
        if self.getOption("writeNodes"):
            write_flag |= tacs.TACS.OUTPUT_NODES
        if self.getOption("writeDisplacements"):
            write_flag |= tacs.TACS.OUTPUT_DISPLACEMENTS
        if self.getOption("writeStrains"):
            write_flag |= tacs.TACS.OUTPUT_STRAINS
        if self.getOption("writeStresses"):
            write_flag |= tacs.TACS.OUTPUT_STRESSES
        if self.getOption("writeExtras"):
            write_flag |= tacs.TACS.OUTPUT_EXTRAS
        if self.getOption("writeLoads"):
            write_flag |= tacs.TACS.OUTPUT_LOADS
        if self.getOption("writeCoordinateFrame"):
            write_flag |= tacs.TACS.OUTPUT_COORDINATE_FRAME

        # Create actual viewer
        if self.getOption("outputElement") is not None:
            elementType = self.getOption("outputElement")
        else:
            # Set the output type based on the first element in the model
            elem = self.meshLoader.getElementObjectForElemID(0, nastranOrdering=False)
            elementType = elem.getElementType()

        self.outputViewer = tacs.TACS.ToFH5(self.assembler, elementType, write_flag)

        # Set the names of each of the output families
        for i in range(len(self.fam)):
            self.outputViewer.setComponentName(i, self.fam[i])

    def _getCompIDs(self, op, *inList):
        """Internal method to return the component IDs mathing
        information in inList"""

        # First recursively flatten the inList in case it was nested:
        inList = self._flatten(inList)

        # Neste list container for compIDs
        compIDs = []

        # Look at each item in list (which is a list because of the *)
        for item in inList:
            compIDs.append([])
            if isinstance(item, int):
                # Integers are easy, just check if in bounds and add:
                if item >= 0 and item < self.nComp:
                    compIDs[-1].append(item)
                else:
                    self._TACSWarning(
                        f"Trying to add component ID of {item}, which\
                    is out of the range 0 <= compID < {self.nComp}"
                    )

            elif isinstance(item, str):
                # This is a little inefficient here; loop over
                # self.compDescripts and see if 'item' (a string) in
                # part of the description. if so add.
                item = item.upper()
                for i in range(self.nComp):
                    if item in self.compDescripts[i].upper():
                        compIDs[-1].append(i)
            else:
                self._TACSWarning(
                    f"Unidentifiable information given for 'include'\
                or 'exclude'. Valid data are integers 0 <= i < {self.nComp}, or \
                strings."
                )

        if op == "and":
            # First convert each entry to a set:
            for i in range(len(compIDs)):
                compIDs[i] = set(compIDs[i])

            # We want to go through and take only the intersection of
            # each of the sets we have found:
            tmp = copy.deepcopy(compIDs[0])

            for i in range(1, len(compIDs)):
                tmp = tmp.intersection(compIDs[i])
            compIDs = tmp

        # Finally, convert to a list
        compIDs = self._flatten(list(compIDs))

        return compIDs

    def _createElements(self, elemCallBack):
        """
        Create all the constitutive objects by calling the
        userSupplied or default callback function

        Parameters
        ----------
        elemCallBack : callable
            Element callback function provided by user or pyTACS
            to set up TACS element objects.
        """

        for i in range(self.nComp):
            # Get a list of compDescripts to help the user
            compDescript = self.compDescripts[i]
            numElements = len(self.elemDescripts[i])
            # TACS component ID
            compID = i
            # Nastran property ID
            propID = list(self.bdfInfo.property_ids)[i]

            # Call the user function
            result = elemCallBack(
                self.dvNum,
                compID,
                compDescript,
                self.elemDescripts[i],
                self.globalDVs,
                propID=propID,
            )

            # For maximum flexibility, multiple pieces of information
            # can be returned. At a minimum, the element objects
            # must be returned!

            # Note: If two objects are returned, the
            # first one is used as the element object list and the
            # second one is treated as a scale list for the added dvs.

            # Check that result is an element object instance or .
            numFoundElements = 0
            scaleList = None

            if isinstance(result, tuple):
                elemObjects = result[0]
                if hasattr(result[1], "__iter__"):
                    # Iterable item, the scale list:
                    scaleList = result[1]
                elif isinstance(result[1], numbers.Number):
                    scaleList = [result[1]]
                else:
                    print(result[1])
                    # Don't know what it is:
                    self._TACSWarning(
                        "Could not identify objects returned \
                    from elemCallBack. Valid return objects are: \
                    A list of TACS element objects (required, first), \
                    an iterable object \
                    (eg, list or array) containing the scaling parameters \
                    for the added design variables (optional, second). The \
                    string representation of the offending object is: \
                    '%s'"
                        % repr(result[1])
                    )

            else:
                elemObjects = result

            if isinstance(elemObjects, tacs.TACS.Element):
                # There was only one element, recast it as a list and continue
                elemObjects = [elemObjects]
                numFoundElements += 1
            elif isinstance(elemObjects, list):
                # Multiple elements were returned, count how many
                for object in elemObjects:
                    if isinstance(object, tacs.TACS.Element):
                        numFoundElements += 1
                    else:
                        self._TACSError(
                            f"Object of type {type(object)} returned in elemCallBack function "
                            f"is not a valid TACS element object. The \
                               string representation of the offending object is: \
                               '{repr(object)}'"
                        )

            if numFoundElements != numElements:
                raise self._TACSError(
                    f"Unexpected number of element objects \
                    returned from user-supplied elemCallBack function. \
                    {numElements} element types ({repr(self.elemDescripts[i])}) are contained in Component {i}, \
                    but {numFoundElements} element objects were returned by elemCallback."
                )

            # Now determine the number of design variables. This is
            # NOT as simple as just getting the number of design
            # variables; Not all variables added in the conObject are
            # 'new' variables, some of the variable number may have
            # been already used.
            newVars = []
            for elemObject in elemObjects:
                dvs = elemObject.getDesignVarNums(0)

                if len(dvs) > 0:
                    # We will also check if the user screwed up. That is
                    # make sure that for added variables, the are
                    # continuous starting at self.dvNum
                    for var in dvs:
                        if var >= self.dvNum:
                            newVars.append(var)

            # Remove repeated dv nums from list
            newVars = np.unique(newVars)
            newVars.sort()

            if len(newVars) > 0:
                # Now the length of newVars must the same as
                # newVars[-1]-newVars[0] + 1
                if not len(newVars) == newVars[-1] - newVars[0] + 1:
                    raise self._TACSError(
                        "Inconsistent design variables detected. "
                        "The added design variables are not continuous."
                        f" The added design variables are {repr(newVars)}."
                    )

            # Finally, increment the dv counter
            self.dvNum += len(newVars)

            if len(newVars) > 0:
                if scaleList is None:
                    self.scaleList.extend(np.ones(len(newVars)))
                else:
                    # Make sure that the scaleList is the correct length.
                    if len(scaleList) != len(newVars):
                        self._TACSWarning(
                            f"An incorrect number of scale variables \
                        were returned. There were {len(newVars)} variables added, but only \
                        {len(scaleList)} scale variables returned. The scale for these \
                        variables will be set to 1.0. The scale variables are {repr(scaleList)}."
                        )
                        self.scaleList.extend(np.ones(len(newVars)))
                    else:
                        self.scaleList.extend(scaleList)

            # Loop through every element type in this component,
            # there may be multiple (e.g CQUAD4 + CTRIA3)
            for j, elemObject in enumerate(elemObjects):
                # Set component-specific family id
                elemObject.setComponentNum(self.compFam[i])
                # Set each of the elements for this component
                self.meshLoader.setElementObject(i, j, elemObject)
                # set varsPerNode
                elemVarsPerNode = elemObject.getVarsPerNode()
                if self.varsPerNode is None:
                    self.varsPerNode = elemVarsPerNode
                elif self.varsPerNode != elemVarsPerNode:
                    raise self._TACSError(
                        "Model references elements with differing numbers of variables per node "
                        f"({self.varsPerNode} and {elemVarsPerNode}). "
                        "All elements must use same number of variables to be compatible."
                    )

        # If varsPerNode still hasn't been set (because there were no elements added in the callback)
        # Default to 6
        if self.varsPerNode is None:
            self.varsPerNode = 6<|MERGE_RESOLUTION|>--- conflicted
+++ resolved
@@ -1138,7 +1138,7 @@
                         k[j] = propInfo.Ki[j]
                 con = tacs.constitutive.DOFSpringConstitutive(k=k)
 
-            elif propInfo.type in ["PBAR", "PBEAM"]:  # Nastran bar
+            elif propInfo.type == "PBAR":  # Nastran bar
                 area = propInfo.A
                 I1 = propInfo.i1
                 I2 = propInfo.i2
@@ -1157,30 +1157,71 @@
                 if k2 is None or k2 > 1e3:
                     k2 = 1e3
 
-                if propInfo.type == "PBEAM":
-                    # For PBAR, we have all we need, but a PBEAM can have
-                    # varying properties along its length, TACS doesn't support
-                    # this so we'll compute average properties and use those
-                    numPropStations = len(area)
-                    if numPropStations == 1:
-                        area = area[0]
-                        I1 = I1[0]
-                        I2 = I2[0]
-                        I12 = I12[0]
-                        J = J[0]
-                    else:
-                        xStations = propInfo.xxb
-                        area = np.trapz(area, xStations)
-                        I1 = np.trapz(I1, xStations)
-                        I2 = np.trapz(I2, xStations)
-                        I12 = np.trapz(I12, xStations)
-                        J = np.trapz(J, xStations)
-
                 con = tacs.constitutive.BasicBeamConstitutive(
                     mat, A=area, Iy=I2, Iz=I1, Iyz=I12, J=J, ky=k1, kz=k2
                 )
 
-<<<<<<< HEAD
+            elif propInfo.type == "PBARL":  # Nastran bar w/ cross-section
+                if propInfo.Type == "BAR":
+                    w = propInfo.dim[0]
+                    t = propInfo.dim[1]
+                    con = tacs.constitutive.IsoRectangleBeamConstitutive(mat, w=w, t=t)
+
+                elif propInfo.Type == "TUBE":
+                    r1 = propInfo.dim[0]
+                    r0 = propInfo.dim[1]
+                    d_inner = 2 * r0
+                    t_wall = r1 - r0
+                    con = tacs.constitutive.IsoTubeBeamConstitutive(
+                        mat, d=d_inner, t=t_wall
+                    )
+
+                else:
+                    # We use the pynastran API to get the area, moments of inertia, and torsional constant
+                    # The built in methods for I1, I2, etc. don't support a number of cross section types so we use
+                    # this more general method
+                    A, I1, I2, I12 = pn.cards.properties.bars._bar_areaL(
+                        "PBARL", propInfo.Type, propInfo.dim, propInfo
+                    )
+                    J = propInfo.J()
+                    con = tacs.constitutive.BasicBeamConstitutive(
+                        mat, A=A, J=J, Iy=I2, Iz=I1, Iyz=-I12
+                    )
+
+            elif propInfo.type == "PBEAM":
+                area = propInfo.A
+                I1 = propInfo.i1
+                I2 = propInfo.i2
+                # Nastran uses negative convention for POI's
+                I12 = -propInfo.i12
+                J = propInfo.j
+                k1 = propInfo.k1
+                k2 = propInfo.k2
+
+                # pynastran defaults these values to 1e8,
+                # which can lead to scaling issues in the stiffness matrix
+                # We truncate this value to 1e3 to prevent this
+                if k1 is None or k1 > 1e3:
+                    k1 = 1e3
+
+                if k2 is None or k2 > 1e3:
+                    k2 = 1e3
+
+                numPropStations = len(area)
+                if numPropStations == 1:
+                    area = area[0]
+                    I1 = I1[0]
+                    I2 = I2[0]
+                    I12 = I12[0]
+                    J = J[0]
+                else:
+                    xStations = propInfo.xxb
+                    area = np.trapz(area, xStations)
+                    I1 = np.trapz(I1, xStations)
+                    I2 = np.trapz(I2, xStations)
+                    I12 = np.trapz(I12, xStations)
+                    J = np.trapz(J, xStations)
+
             elif propInfo.type == "PBEAML":
                 sectionType = propInfo.beam_type
                 sectionProps = {}
@@ -1191,8 +1232,8 @@
                 elif propInfo.Type == "TUBE":
                     r1 = propInfo.dim[:, 0]
                     r0 = propInfo.dim[:, 1]
-                    sectionProps["d_inner"] = 2 * r0
-                    sectionProps["t_wall"] = r1 - r0
+                    sectionProps["d"] = 2 * r0
+                    sectionProps["t"] = r1 - r0
                     conType = tacs.constitutive.IsoTubeBeamConstitutive
                 else:
                     # Section shape that doesn't have a corresponding TACS
@@ -1216,34 +1257,6 @@
                         sectionProps[key] = np.trapz(value, xStations)
 
                 con = conType(mat, **sectionProps)
-=======
-            elif propInfo.type == "PBARL":  # Nastran bar w/ cross-section
-                if propInfo.Type == "BAR":
-                    w = propInfo.dim[0]
-                    t = propInfo.dim[1]
-                    con = tacs.constitutive.IsoRectangleBeamConstitutive(mat, w=w, t=t)
-
-                elif propInfo.Type == "TUBE":
-                    r1 = propInfo.dim[0]
-                    r0 = propInfo.dim[1]
-                    d_inner = 2 * r0
-                    t_wall = r1 - r0
-                    con = tacs.constitutive.IsoTubeBeamConstitutive(
-                        mat, d=d_inner, t=t_wall
-                    )
-
-                else:
-                    # We use the pynastran API to get the area, moments of inertia, and torsional constant
-                    # The built in methods for I1, I2, etc. don't support a number of cross section types so we use
-                    # this more general method
-                    A, I1, I2, I12 = pn.cards.properties.bars._bar_areaL(
-                        "PBARL", propInfo.Type, propInfo.dim, propInfo
-                    )
-                    J = propInfo.J()
-                    con = tacs.constitutive.BasicBeamConstitutive(
-                        mat, A=A, J=J, Iy=I2, Iz=I1, Iyz=-I12
-                    )
->>>>>>> 99f6794b
 
             elif propInfo.type == "PROD":  # Nastran rod
                 area = propInfo.A
@@ -1273,11 +1286,7 @@
                             "Unsupported material coordinate system type "
                             f"'{mcid.type}' for property number {propertyID}."
                         )
-<<<<<<< HEAD
-            elif propInfo.type in ["PBAR", "PBEAM", "PBEAML"]:
-=======
-            elif propInfo.type in ["PBAR", "PBARL"]:
->>>>>>> 99f6794b
+            elif propInfo.type in ["PBAR", "PBARL", "PBEAM", "PBEAML"]:
                 refAxis = elemDict[propertyID]["elements"][0].g0_vector
                 transform = tacs.elements.BeamRefAxisTransform(refAxis)
             elif propInfo.type == "PROD":
