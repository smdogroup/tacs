--- conflicted
+++ resolved
@@ -963,11 +963,7 @@
         Parameters
         ----------
         name : str
-<<<<<<< HEAD
-            Name to assign transient problem.
-=======
             Name to assign problem.
->>>>>>> eb294322
         tInit : float
             Starting time for transient time integration
         tFinal : float
@@ -980,11 +976,7 @@
         Returns
         ----------
         problem : TransientProblem
-<<<<<<< HEAD
-            TransientProblem object used for modeling and solving transient problems.
-=======
             TransientProblem object used for modeling and solving transient cases.
->>>>>>> eb294322
         """
         if self.assembler is None:
             raise self.TACSError("TACS assembler has not been created. "
@@ -999,56 +991,34 @@
         problem.setNodes(self.Xpts0)
         return problem
 
-<<<<<<< HEAD
-    def createModalProblem(self, name, fGuess, numFreqs, options={}):
-        """
-        Create a new ModalProblem for modeling a modal analysis problem load.
-=======
     def createModalProblem(self, name, sigma, numEigs, options={}):
         """
         Create a new ModalProblem for performing modal analysis.
->>>>>>> eb294322
         This problem can be used to identify the natural frequencies and mode
         shapes of the model through eigenvalue analysis.
 
         Parameters
         ----------
         name : str
-<<<<<<< HEAD
-            Name to assign modal problem.
-        fGuess : float
-            Guess for the lowest natural frequency (rad/s)
-        numFreqs : int
-            Number of eigenfrequencies to solve for
-=======
             Name to assign problem.
         sigma : float
             Guess for the lowest eigenvalue.
             This corresponds to the lowest expected frequency squared. (rad^2/s^2)
         numEigs : int
             Number of eigenvalues to solve for.
->>>>>>> eb294322
         options : dict
             Problem-specific options to pass to ModalProblem instance.
 
         Returns
         ----------
         problem : ModalProblem
-<<<<<<< HEAD
-            ModalProblem object used for modeling and solving modal problems.
-=======
             ModalProblem object used for performing modal eigenvalue analysis.
->>>>>>> eb294322
         """
         if self.assembler is None:
             raise self.TACSError("TACS assembler has not been created. "
                         "Assembler must created first by running 'initalize' method.")
 
-<<<<<<< HEAD
-        problem = tacs.problems.modal.ModalProblem(name, fGuess, numFreqs,
-=======
         problem = tacs.problems.modal.ModalProblem(name, sigma, numEigs,
->>>>>>> eb294322
                                                    self.assembler, self.comm, self.outputViewer, self.meshLoader,
                                                    options)
         # Set with original design vars and coordinates, in case they have changed
