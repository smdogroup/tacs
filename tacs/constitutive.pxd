#  This file is part of TACS: The Toolkit for the Analysis of Composite
#  Structures, a parallel finite-element code for structural and
#  multidisciplinary design optimization.
#
#  Copyright (C) 2014 Georgia Tech Research Corporation
#
#  TACS is licensed under the Apache License, Version 2.0 (the
#  "License"); you may not use this software except in compliance with
#  the License.  You may obtain a copy of the License at
#
#  http://www.apache.org/licenses/LICENSE-2.0

#distutils: language=c++

# Import from cpp headers for definitions
from tacs.cpp_headers.TACS cimport *
from tacs.cpp_headers.constitutive cimport *

# Import cython headers
from tacs.TACS cimport *

cdef class MaterialProperties:
    cdef TACSMaterialProperties *ptr
    cdef int nastranID

cdef inline _init_MaterialProperties(TACSMaterialProperties *ptr):
    props = MaterialProperties()
    props.ptr = ptr
    props.ptr.incref()
    return props

cdef class PlaneStressConstitutive(Constitutive):
    cdef TACSPlaneStressConstitutive *cptr

cdef class PhaseChangeMaterialConstitutive(Constitutive):
    cdef TACSPhaseChangeMaterialConstitutive *cptr

cdef class SolidConstitutive(Constitutive):
    cdef TACSSolidConstitutive *cptr

cdef class ShellConstitutive(Constitutive):
    cdef TACSShellConstitutive *cptr

<<<<<<< HEAD
=======
cdef extern from "TACSIsoShellConstitutive.h":
    cdef cppclass TACSIsoShellConstitutive(TACSShellConstitutive):
        TACSIsoShellConstitutive(TACSMaterialProperties*, TacsScalar, int,
                                 TacsScalar, TacsScalar)

cdef extern from "TACSCompositeShellConstitutive.h":
    cdef cppclass TACSCompositeShellConstitutive(TACSShellConstitutive):
        TACSCompositeShellConstitutive(int, TACSOrthotropicPly**, const TacsScalar*,
                                       const TacsScalar*, TacsScalar)
        void getPlyThicknesses(TacsScalar*);
        void getPlyAngles(TacsScalar*);

cdef extern from "TACSSmearedCompositeShellConstitutive.h":
    cdef cppclass TACSSmearedCompositeShellConstitutive(TACSShellConstitutive):
        TACSSmearedCompositeShellConstitutive(int, TACSOrthotropicPly**, TacsScalar,
                                       const TacsScalar*, const TacsScalar*,
                                       int, const int*,
                                       TacsScalar, TacsScalar,
                                       const TacsScalar*, const TacsScalar*)
        TacsScalar getLaminateThickness();
        void getPlyAngles(TacsScalar*);
        void getPlyFractions(TacsScalar *);

cdef extern from "TACSLamParamShellConstitutive.h":
    cdef cppclass TACSLamParamShellConstitutive(TACSShellConstitutive):
        TACSLamParamShellConstitutive(TACSOrthotropicPly*, TacsScalar, int, TacsScalar, TacsScalar,
                                      TacsScalar, TacsScalar, TacsScalar, int, int, int,
                                      TacsScalar, TacsScalar, TacsScalar,
                                      TacsScalar, TacsScalar, int, int, TacsScalar, TacsScalar)

cdef extern from "TACSBladeStiffenedShellConstitutive.h":
    cdef cppclass TACSBladeStiffenedShellConstitutive(TACSShellConstitutive):
        TACSBladeStiffenedShellConstitutive(
            TACSOrthotropicPly*, # panelPly
            TACSOrthotropicPly*, # stiffenerPly
            TacsScalar, # kcorr
            TacsScalar, # panelLength
            int, # panelLengthNum
            TacsScalar, # stiffenerPitch
            int, # stiffenerPitchNum
            TacsScalar, # panelThick
            int, # panelThickNum
            int, # numPanelPlies
            TacsScalar[], # panelPlyAngles
            TacsScalar[], # panelPlyFracs
            int[], # panelPlyFracNums
            TacsScalar, # stiffenerHeight
            int, # stiffenerHeightNum
            TacsScalar, # stiffenerThick
            int, # stiffenerThickNum
            int, # numStiffenerPlies
            TacsScalar[], # stiffenerPlyAngles
            TacsScalar[], # stiffenerPlyFracs
            int[], # stiffenerPlyFracNums
            TacsScalar # flangeFraction
        )
        int getNumPanelPlies()
        int getNumStiffenerPlies()
        void setKSWeight(double ksWeight)
        void setStiffenerPitchBounds(TacsScalar lowerBound, TacsScalar upperBound)
        void setStiffenerHeightBounds(TacsScalar lowerBound, TacsScalar upperBound)
        void setStiffenerThicknessBounds(TacsScalar lowerBound, TacsScalar upperBound)
        void setPanelThicknessBounds(TacsScalar lowerBound, TacsScalar upperBound)
        void setStiffenerPlyFractionBounds(TacsScalar[] lowerBound, TacsScalar[] upperBound)
        void setPanelPlyFractionBounds(TacsScalar[] lowerBound, TacsScalar[] upperBound)

>>>>>>> 213675c7
cdef class BladeStiffenedShellConstitutive(ShellConstitutive):
    cdef TACSBladeStiffenedShellConstitutive *blade_ptr

cdef class BeamConstitutive(Constitutive):
    cdef TACSBeamConstitutive *cptr

cdef class GeneralMassConstitutive(Constitutive):
    cdef TACSGeneralMassConstitutive *cptr

cdef class GeneralSpringConstitutive(Constitutive):
    cdef TACSGeneralSpringConstitutive *cptr<|MERGE_RESOLUTION|>--- conflicted
+++ resolved
@@ -41,8 +41,6 @@
 cdef class ShellConstitutive(Constitutive):
     cdef TACSShellConstitutive *cptr
 
-<<<<<<< HEAD
-=======
 cdef extern from "TACSIsoShellConstitutive.h":
     cdef cppclass TACSIsoShellConstitutive(TACSShellConstitutive):
         TACSIsoShellConstitutive(TACSMaterialProperties*, TacsScalar, int,
@@ -109,7 +107,6 @@
         void setStiffenerPlyFractionBounds(TacsScalar[] lowerBound, TacsScalar[] upperBound)
         void setPanelPlyFractionBounds(TacsScalar[] lowerBound, TacsScalar[] upperBound)
 
->>>>>>> 213675c7
 cdef class BladeStiffenedShellConstitutive(ShellConstitutive):
     cdef TACSBladeStiffenedShellConstitutive *blade_ptr
 
