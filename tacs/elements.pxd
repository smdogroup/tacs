--- conflicted
+++ resolved
@@ -230,7 +230,46 @@
         TACSTri3ThermalShell(TACSShellTransform*,
                              TACSShellConstitutive*)
 
-<<<<<<< HEAD
+    cdef cppclass TACSQuad4NonlinearShell(TACSElement):
+        TACSQuad4NonlinearShell(TACSShellTransform*,
+                             TACSShellConstitutive*)
+    
+    cdef cppclass TACSQuad9NonlinearShell(TACSElement):
+        TACSQuad9NonlinearShell(TACSShellTransform*,
+                             TACSShellConstitutive*)
+
+    cdef cppclass TACSQuad16NonlinearShell(TACSElement):
+        TACSQuad16NonlinearShell(TACSShellTransform*,
+                             TACSShellConstitutive*)                             
+    
+    cdef cppclass TACSTri3NonlinearShell(TACSElement):
+        TACSTri3NonlinearShell(TACSShellTransform*,
+                      TACSShellConstitutive*)
+    
+    cdef cppclass TACSQuad4NonlinearThermalShell(TACSElement):
+        TACSQuad4NonlinearThermalShell(TACSShellTransform*,
+                             TACSShellConstitutive*)
+    
+    cdef cppclass TACSQuad9NonlinearThermalShell(TACSElement):
+        TACSQuad9NonlinearThermalShell(TACSShellTransform*,
+                              TACSShellConstitutive*)
+
+    cdef cppclass TACSQuad16NonlinearThermalShell(TACSElement):
+        TACSQuad16NonlinearThermalShell(TACSShellTransform*,
+                               TACSShellConstitutive*)
+
+    cdef cppclass TACSTri3NonlinearThermalShell(TACSElement):
+        TACSTri3NonlinearThermalShell(TACSShellTransform*,
+                             TACSShellConstitutive*)
+    
+    cdef cppclass TACSQuad4ShellQuaternion(TACSElement):
+        TACSQuad4ShellQuaternion(TACSShellTransform*,
+                             TACSShellConstitutive*)
+
+    cdef cppclass TACSQuad4ShellModRot(TACSElement):
+        TACSQuad4ShellModRot(TACSShellTransform*,
+                             TACSShellConstitutive*)
+ 
     cdef cppclass TACSLinearBeam(TACSElement):
         TACSLinearBeam(TACSBeamTransform*,
                        TACSBeamConstitutive*)
@@ -254,47 +293,6 @@
     cdef cppclass TACSQuadBeamQuaternion(TACSElement):
         TACSQuadBeamQuaternion(TACSBeamTransform*,
                                TACSBeamConstitutive*)
-=======
-    cdef cppclass TACSQuad4NonlinearShell(TACSElement):
-        TACSQuad4NonlinearShell(TACSShellTransform*,
-                             TACSShellConstitutive*)
-    
-    cdef cppclass TACSQuad9NonlinearShell(TACSElement):
-        TACSQuad9NonlinearShell(TACSShellTransform*,
-                             TACSShellConstitutive*)
-
-    cdef cppclass TACSQuad16NonlinearShell(TACSElement):
-        TACSQuad16NonlinearShell(TACSShellTransform*,
-                             TACSShellConstitutive*)                             
-    
-    cdef cppclass TACSTri3NonlinearShell(TACSElement):
-        TACSTri3NonlinearShell(TACSShellTransform*,
-                      TACSShellConstitutive*)
-    
-    cdef cppclass TACSQuad4NonlinearThermalShell(TACSElement):
-        TACSQuad4NonlinearThermalShell(TACSShellTransform*,
-                             TACSShellConstitutive*)
-    
-    cdef cppclass TACSQuad9NonlinearThermalShell(TACSElement):
-        TACSQuad9NonlinearThermalShell(TACSShellTransform*,
-                              TACSShellConstitutive*)
-
-    cdef cppclass TACSQuad16NonlinearThermalShell(TACSElement):
-        TACSQuad16NonlinearThermalShell(TACSShellTransform*,
-                               TACSShellConstitutive*)
-
-    cdef cppclass TACSTri3NonlinearThermalShell(TACSElement):
-        TACSTri3NonlinearThermalShell(TACSShellTransform*,
-                             TACSShellConstitutive*)
-    
-    cdef cppclass TACSQuad4ShellQuaternion(TACSElement):
-        TACSQuad4ShellQuaternion(TACSShellTransform*,
-                             TACSShellConstitutive*)
-
-    cdef cppclass TACSQuad4ShellModRot(TACSElement):
-        TACSQuad4ShellModRot(TACSShellTransform*,
-                             TACSShellConstitutive*)
->>>>>>> 4a285c22
 
 cdef extern from "TACSSpringElementTransform.h":
     cdef cppclass TACSSpringTransform(TACSObject):
