--- conflicted
+++ resolved
@@ -17,452 +17,6 @@
 import numpy as np
 
 # Import from constitutive for definitions
-<<<<<<< HEAD
-from constitutive cimport *
-from TACS cimport *
-
-cdef extern from "TACSElementTypes.h":
-    const int TACS_ELEMENT_DENSITY
-    const int TACS_STRAIN_ENERGY_DENSITY
-    const int TACS_FAILURE_INDEX
-    const int TACS_HEAT_FLUX
-    const int TACS_TEMPERATURE
-    const int TACS_TOTAL_STRAIN_ENERGY_DENSITY
-    const int TACS_ELEMENT_DISPLACEMENT
-    const int TACS_ELEMENT_STRAIN
-    const int TACS_ELEMENT_STRESS
-
-cdef extern from "TACSElementVerification.h":
-    int TacsTestElementBasisFunctions(TACSElementBasis*, double, int, double, double)
-    int TacsTestElementBasisFaceNormals(TACSElementBasis*, double, int, double, double)
-    int TacsTestElementBasisJacobianTransform(TACSElementBasis*, double, int, double, double)
-    int TacsTestElementBasis(TACSElementBasis*, double, int, double, double)
-    int TacsTestElementModelJacobian(TACSElementModel*, int, const double, double, int, double, double)
-    int TacsTestElementModelAdjXptSensProduct(TACSElementModel*, int, const double, double, int, double, double)
-    int TacsTestElementResidual(TACSElement*, int, double, const TacsScalar*,
-                                const TacsScalar*, const TacsScalar*,
-                                const TacsScalar*, double, int, double,
-                                double)
-    int TacsTestElementJacobian(TACSElement*, int, double, const TacsScalar*,
-                                const TacsScalar*, const TacsScalar*,
-                                const TacsScalar*, int, double, int, double,
-                                double)
-    int TacsTestAdjResProduct(TACSElement*, int, double, const TacsScalar*,
-                              const TacsScalar*, const TacsScalar*, const TacsScalar*,
-                              int, const TacsScalar*, double, int, double, double)
-    int TacsTestAdjResXptProduct(TACSElement*, int, double, const TacsScalar*,
-                                const TacsScalar*, const TacsScalar*,
-                                const TacsScalar*, double, int, double,
-                                double)
-    int TacsTestElementMatDVSens(TACSElement*, ElementMatrixType, int, double, const TacsScalar*, const TacsScalar*,
-                                 int, const TacsScalar*, double, int, double, double)
-    int TacsTestElementMatXptSens(TACSElement*, ElementMatrixType, int, double, const TacsScalar*, const TacsScalar*,
-                                  double, int, double, double)
-    int TacsTestElementMatSVSens(TACSElement*, ElementMatrixType, int, double, const TacsScalar*, const TacsScalar*,
-                                 double, int, double, double)
-    int TacsSeedRandomGenerator(int)
-
-cdef extern from "TACSTetrahedralBasis.h":
-    cdef cppclass TACSLinearTetrahedralBasis(TACSElementBasis):
-        TACSLinearTetrahedralBasis()
-
-    cdef cppclass TACSQuadraticTetrahedralBasis(TACSElementBasis):
-        TACSQuadraticTetrahedralBasis()
-
-    cdef cppclass TACSCubicTetrahedralBasis(TACSElementBasis):
-        TACSCubicTetrahedralBasis()
-
-cdef extern from "TACSHexaBasis.h":
-    cdef cppclass TACSLinearHexaBasis(TACSElementBasis):
-        TACSLinearHexaBasis()
-
-    cdef cppclass TACSQuadraticHexaBasis(TACSElementBasis):
-        TACSQuadraticHexaBasis()
-
-    cdef cppclass TACSCubicHexaBasis(TACSElementBasis):
-        TACSCubicHexaBasis()
-
-cdef extern from "TACSQuadBasis.h":
-    cdef cppclass TACSLinearQuadBasis(TACSElementBasis):
-        TACSLinearQuadBasis()
-
-    cdef cppclass TACSQuadraticQuadBasis(TACSElementBasis):
-        TACSQuadraticQuadBasis()
-
-    cdef cppclass TACSCubicQuadBasis(TACSElementBasis):
-        TACSCubicQuadBasis()
-
-    cdef cppclass TACSQuarticQuadBasis(TACSElementBasis):
-        TACSQuarticQuadBasis()
-
-    cdef cppclass TACSQuinticQuadBasis(TACSElementBasis):
-        TACSQuinticQuadBasis()
-
-cdef extern from "TACSTriangularBasis.h":
-    cdef cppclass TACSLinearTriangleBasis(TACSElementBasis):
-        TACSLinearTriangleBasis()
-
-    cdef cppclass TACSQuadraticTriangleBasis(TACSElementBasis):
-        TACSQuadraticTriangleBasis()
-
-    cdef cppclass TACSCubicTriangleBasis(TACSElementBasis):
-        TACSCubicTriangleBasis()
-
-cdef extern from "TACSHeatConduction.h":
-    cdef cppclass TACSHeatConduction2D(TACSElementModel):
-        TACSHeatConduction2D(TACSPlaneStressConstitutive*)
-
-    cdef cppclass TACSHeatConduction3D(TACSElementModel):
-        TACSHeatConduction3D(TACSSolidConstitutive*)
-
-cdef extern from "TACSPCMHeatConduction.h":
-    cdef cppclass TACSPCMHeatConduction2D(TACSElementModel):
-        TACSPCMHeatConduction2D(TACSPhaseChangeMaterialConstitutive*)
-
-cdef extern from "TACSLinearElasticity.h":
-    enum ElementStrainType:
-        TACS_LINEAR_STRAIN
-        TACS_NONLINEAR_STRAIN
-
-    cdef cppclass TACSLinearElasticity2D(TACSElementModel):
-        TACSLinearElasticity2D(TACSPlaneStressConstitutive*,
-                               ElementStrainType)
-
-    cdef cppclass TACSLinearElasticity3D(TACSElementModel):
-        TACSLinearElasticity3D(TACSSolidConstitutive*,
-                               ElementStrainType)
-        TACSSolidConstitutive* getConstitutive()
-
-cdef extern from "TACSThermoelasticity.h":
-    const int TACS_STEADY_STATE_MECHANICAL
-    const int TACS_STEADY_STATE_THERMAL
-
-    cdef cppclass TACSLinearThermoelasticity2D(TACSElementModel):
-        TACSLinearThermoelasticity2D(TACSPlaneStressConstitutive*,
-                                     ElementStrainType, int)
-
-    cdef cppclass TACSLinearThermoelasticity3D(TACSElementModel):
-        TACSLinearThermoelasticity3D(TACSSolidConstitutive*,
-                                     ElementStrainType, int)
-
-cdef extern from "TACSPlateModel.h":
-    cdef cppclass TACSPlateModel(TACSElementModel):
-        TACSPlateModel(TACSShellConstitutive*)
-
-cdef extern from "TACSThermoelasticPlateModel.h":
-    cdef cppclass TACSThermoelasticPlateModel(TACSElementModel):
-        TACSThermoelasticPlateModel(TACSShellConstitutive*)
-
-cdef extern from "TACSElement2D.h":
-    cdef cppclass TACSElement2D(TACSElement):
-        TACSElement2D(TACSElementModel*, TACSElementBasis*)
-
-cdef extern from "TACSElement3D.h":
-    cdef cppclass TACSElement3D(TACSElement):
-        TACSElement3D(TACSElementModel*, TACSElementBasis*)
-
-cdef extern from "TACSTraction2D.h":
-    cdef cppclass TACSTraction2D(TACSElement):
-        TACSTraction2D(int, int, TACSElementBasis*, TacsScalar*, int)
-
-cdef extern from "TACSTraction3D.h":
-    cdef cppclass TACSTraction3D(TACSElement):
-        TACSTraction3D(int, int, TACSElementBasis*, TacsScalar*, int)
-
-cdef extern from "TACSConvectiveTraction2D.h":
-    cdef cppclass TACSConvectiveTraction2D(TACSElement):
-        TACSConvectiveTraction2D(int, int, int, TacsScalar,
-                                 TacsScalar,
-                                 TACSElementBasis*)
-
-cdef extern from "TACSConvectiveTraction3D.h":
-    cdef cppclass TACSConvectiveTraction3D(TACSElement):
-        TACSConvectiveTraction3D(int, int, int, TacsScalar,
-                                 TacsScalar,
-                                 TACSElementBasis*)
-
-cdef extern from "TACSShellElementTransform.h":
-    cdef cppclass TACSShellTransform(TACSObject):
-        pass
-
-    cdef cppclass TACSShellNaturalTransform(TACSShellTransform):
-        TACSShellNaturalTransform()
-
-    cdef cppclass TACSShellRefAxisTransform(TACSShellTransform):
-        TACSShellRefAxisTransform(const TacsScalar*)
-        void getRefAxis(TacsScalar*)
-
-cdef extern from "TACSBeamElement.h":
-    cdef cppclass TACSBeamTransform(TACSObject):
-        pass
-
-    cdef cppclass TACSBeamRefAxisTransform(TACSBeamTransform):
-        TACSBeamRefAxisTransform(const TacsScalar*)
-        void getRefAxis(TacsScalar*)
-
-cdef extern from "TACSShellElementDefs.h":
-    cdef cppclass TACSQuad4Shell(TACSElement):
-        TACSQuad4Shell(TACSShellTransform*,
-                       TACSShellConstitutive*)
-
-    cdef cppclass TACSQuad9Shell(TACSElement):
-        TACSQuad9Shell(TACSShellTransform*,
-                       TACSShellConstitutive*)
-
-    cdef cppclass TACSQuad16Shell(TACSElement):
-        TACSQuad16Shell(TACSShellTransform*,
-                        TACSShellConstitutive*)
-
-    cdef cppclass TACSTri3Shell(TACSElement):
-        TACSTri3Shell(TACSShellTransform*,
-                      TACSShellConstitutive*)
-
-    cdef cppclass TACSQuad4ThermalShell(TACSElement):
-        TACSQuad4ThermalShell(TACSShellTransform*,
-                              TACSShellConstitutive*)
-
-    cdef cppclass TACSQuad9ThermalShell(TACSElement):
-        TACSQuad9ThermalShell(TACSShellTransform*,
-                              TACSShellConstitutive*)
-
-    cdef cppclass TACSQuad16ThermalShell(TACSElement):
-        TACSQuad16ThermalShell(TACSShellTransform*,
-                               TACSShellConstitutive*)
-
-    cdef cppclass TACSTri3ThermalShell(TACSElement):
-        TACSTri3ThermalShell(TACSShellTransform*,
-                             TACSShellConstitutive*)
-
-    cdef cppclass TACSQuad4NonlinearShell(TACSElement):
-        TACSQuad4NonlinearShell(TACSShellTransform*,
-                             TACSShellConstitutive*)
-
-    cdef cppclass TACSQuad9NonlinearShell(TACSElement):
-        TACSQuad9NonlinearShell(TACSShellTransform*,
-                             TACSShellConstitutive*)
-
-    cdef cppclass TACSQuad16NonlinearShell(TACSElement):
-        TACSQuad16NonlinearShell(TACSShellTransform*,
-                             TACSShellConstitutive*)
-
-    cdef cppclass TACSTri3NonlinearShell(TACSElement):
-        TACSTri3NonlinearShell(TACSShellTransform*,
-                      TACSShellConstitutive*)
-
-    cdef cppclass TACSQuad4NonlinearThermalShell(TACSElement):
-        TACSQuad4NonlinearThermalShell(TACSShellTransform*,
-                             TACSShellConstitutive*)
-
-    cdef cppclass TACSQuad9NonlinearThermalShell(TACSElement):
-        TACSQuad9NonlinearThermalShell(TACSShellTransform*,
-                              TACSShellConstitutive*)
-
-    cdef cppclass TACSQuad16NonlinearThermalShell(TACSElement):
-        TACSQuad16NonlinearThermalShell(TACSShellTransform*,
-                               TACSShellConstitutive*)
-
-    cdef cppclass TACSTri3NonlinearThermalShell(TACSElement):
-        TACSTri3NonlinearThermalShell(TACSShellTransform*,
-                             TACSShellConstitutive*)
-
-    cdef cppclass TACSQuad4ShellModRot(TACSElement):
-        TACSQuad4ShellModRot(TACSShellTransform*,
-                             TACSShellConstitutive*)
-
-    cdef cppclass TACSQuad9ShellModRot(TACSElement):
-        TACSQuad9ShellModRot(TACSShellTransform*,
-                             TACSShellConstitutive*)
-
-    cdef cppclass TACSQuad16ShellModRot(TACSElement):
-        TACSQuad16ShellModRot(TACSShellTransform*,
-                             TACSShellConstitutive*)
-
-    cdef cppclass TACSTri3ShellModRot(TACSElement):
-        TACSTri3ShellModRot(TACSShellTransform*,
-                             TACSShellConstitutive*)
-
-    cdef cppclass TACSQuad4ShellQuaternion(TACSElement):
-        TACSQuad4ShellQuaternion(TACSShellTransform*,
-                             TACSShellConstitutive*)
-
-    cdef cppclass TACSQuad9ShellQuaternion(TACSElement):
-        TACSQuad9ShellQuaternion(TACSShellTransform*,
-                             TACSShellConstitutive*)
-
-    cdef cppclass TACSQuad16ShellQuaternion(TACSElement):
-        TACSQuad16ShellQuaternion(TACSShellTransform*,
-                             TACSShellConstitutive*)
-
-    cdef cppclass TACSTri3ShellQuaternion(TACSElement):
-        TACSTri3ShellQuaternion(TACSShellTransform*,
-                             TACSShellConstitutive*)
-
-    cdef cppclass TACSQuad4NonlinearShellModRot(TACSElement):
-        TACSQuad4NonlinearShellModRot(TACSShellTransform*,
-                             TACSShellConstitutive*)
-
-    cdef cppclass TACSQuad9NonlinearShellModRot(TACSElement):
-        TACSQuad9NonlinearShellModRot(TACSShellTransform*,
-                             TACSShellConstitutive*)
-
-    cdef cppclass TACSQuad16NonlinearShellModRot(TACSElement):
-        TACSQuad16NonlinearShellModRot(TACSShellTransform*,
-                             TACSShellConstitutive*)
-
-    cdef cppclass TACSTri3NonlinearShellModRot(TACSElement):
-        TACSTri3NonlinearShellModRot(TACSShellTransform*,
-                             TACSShellConstitutive*)
-
-    cdef cppclass TACSQuad4NonlinearShellQuaternion(TACSElement):
-        TACSQuad4NonlinearShellQuaternion(TACSShellTransform*,
-                             TACSShellConstitutive*)
-
-    cdef cppclass TACSQuad9NonlinearShellQuaternion(TACSElement):
-        TACSQuad9NonlinearShellQuaternion(TACSShellTransform*,
-                             TACSShellConstitutive*)
-
-    cdef cppclass TACSQuad16NonlinearShellQuaternion(TACSElement):
-        TACSQuad16NonlinearShellQuaternion(TACSShellTransform*,
-                             TACSShellConstitutive*)
-
-    cdef cppclass TACSTri3NonlinearShellQuaternion(TACSElement):
-        TACSTri3NonlinearShellQuaternion(TACSShellTransform*,
-                             TACSShellConstitutive*)
-
-    cdef cppclass TACSBeam2(TACSElement):
-        TACSBeam2(TACSBeamTransform*,
-                  TACSBeamConstitutive*)
-
-    cdef cppclass TACSBeam3(TACSElement):
-        TACSBeam3(TACSBeamTransform*,
-                  TACSBeamConstitutive*)
-
-    cdef cppclass TACSBeam2ModRot(TACSElement):
-        TACSBeam2ModRot(TACSBeamTransform*,
-                        TACSBeamConstitutive*)
-
-    cdef cppclass TACSBeam3ModRot(TACSElement):
-        TACSBeam3ModRot(TACSBeamTransform*,
-                        TACSBeamConstitutive*)
-
-    cdef cppclass TACSBeam2Quaternion(TACSElement):
-        TACSBeam2Quaternion(TACSBeamTransform*,
-                            TACSBeamConstitutive*)
-
-    cdef cppclass TACSBeam3Quaternion(TACSElement):
-        TACSBeam3Quaternion(TACSBeamTransform*,
-                            TACSBeamConstitutive*)
-
-cdef extern from "TACSSpringElementTransform.h":
-    cdef cppclass TACSSpringTransform(TACSObject):
-        pass
-
-    cdef cppclass TACSSpringIdentityTransform(TACSSpringTransform):
-        TACSSpringIdentityTransform()
-
-    cdef cppclass TACSSpringRefAxisTransform(TACSSpringTransform):
-        TACSSpringRefAxisTransform(TacsScalar*)
-        void getRefAxis(TacsScalar*)
-
-    cdef cppclass TACSSpringRefFrameTransform(TACSSpringTransform):
-        TACSSpringRefFrameTransform(TacsScalar*, TacsScalar*)
-        void getRefAxes(TacsScalar*, TacsScalar*)
-
-cdef extern from "TACSSpringElement.h":
-    cdef cppclass TACSSpringElement(TACSElement):
-        TACSSpringElement(TACSSpringTransform*,
-                          TACSGeneralSpringConstitutive*)
-
-cdef extern from "TACSGibbsVector.h":
-    cdef cppclass TACSGibbsVector(TACSObject):
-        TACSGibbsVector(TacsScalar, TacsScalar, TacsScalar)
-
-cdef extern from "TACSRigidBody.h":
-    cdef cppclass TACSRefFrame(TACSObject):
-        TACSRefFrame(TACSGibbsVector*, TACSGibbsVector*, TACSGibbsVector*)
-
-    cdef cppclass TACSRigidBodyViz(TACSObject):
-        TACSRigidBodyViz(int, int, TacsScalar*, int*, TACSGibbsVector*)
-        TACSRigidBodyViz(TacsScalar, TacsScalar, TacsScalar)
-
-    cdef cppclass TACSRigidBody(TACSElement):
-        TACSRigidBody(TACSRefFrame*, const TacsScalar, const TacsScalar*,
-                      const TacsScalar*, TACSGibbsVector*,
-                      TACSGibbsVector*, TACSGibbsVector*, TACSGibbsVector*)
-        void setDesignVarNums(int, const int*, const int*)
-        void setVisualization(TACSRigidBodyViz*)
-
-cdef extern from "TACSKinematicConstraints.h":
-    cdef cppclass TACSFixedConstraint(TACSElement):
-        TACSFixedConstraint(TACSRigidBody *bodyA,
-                            TACSGibbsVector *point)
-
-    cdef cppclass TACSSphericalConstraint(TACSElement):
-        TACSSphericalConstraint(TACSRigidBody *bodyA, TACSRigidBody *bodyB,
-                                TACSGibbsVector *point)
-        TACSSphericalConstraint(TACSRigidBody *bodyA,
-                                TACSGibbsVector *point)
-
-    cdef cppclass TACSRevoluteConstraint(TACSElement):
-        TACSRevoluteConstraint(TACSRigidBody *bodyA, TACSRigidBody *bodyB,
-                               TACSGibbsVector *point, TACSGibbsVector *eA)
-        TACSRevoluteConstraint(TACSRigidBody *bodyA,
-                               TACSGibbsVector *point, TACSGibbsVector *eA)
-        TACSRevoluteConstraint(int fixed_ref_point, TACSGibbsVector *point,
-                               TACSGibbsVector *eAVec, int inertial_rev_axis)
-
-    cdef cppclass TACSRigidLink(TACSElement):
-        TACSRigidLink(TACSRigidBody*)
-
-    cdef cppclass TACSRevoluteDriver(TACSElement):
-        TACSRevoluteDriver(TACSGibbsVector*, TacsScalar)
-
-    cdef cppclass TACSMotionDriver(TACSElement):
-        TACSMotionDriver(TACSGibbsVector*, TacsScalar, int)
-
-    cdef cppclass TACSAverageConstraint(TACSElement):
-        TACSAverageConstraint(TACSRigidBody*, TACSGibbsVector*,
-                              TACSRefFrame*, int)
-
-cdef extern from "TACSRBE2.h":
-    cdef cppclass TACSRBE2(TACSElement):
-        TACSRBE2(int, int*)
-        @staticmethod
-        void setScalingParameters(double, double)
-
-cdef extern from "TACSRBE3.h":
-    cdef cppclass TACSRBE3(TACSElement):
-        TACSRBE3(int, int*, double*, int*)
-        @staticmethod
-        void setScalingParameters(double, double)
-
-cdef extern from "TACSMassElement.h":
-    cdef cppclass TACSMassElement(TACSElement):
-        TACSMassElement(TACSGeneralMassConstitutive*)
-
-cdef extern from  "MITC3.h":
-    cdef cppclass MITC3(TACSElement):
-        MITC3(TACSBeamConstitutive *_stiff,
-              TACSGibbsVector *_gravity,
-              TACSGibbsVector *_vInit,
-              TACSGibbsVector *_omegaInit)
-
-cdef extern from "TACSElementWrapper.h":
-    cdef cppclass TACSElementWrapper(TACSElement):
-        TACSElementWrapper(PyObject*, int, int)
-
-        int (*getmultiplierindex)(void*)
-        void (*getinitconditions)(void*, int, int, const TacsScalar*, int,
-                                  TacsScalar*, TacsScalar*, TacsScalar*)
-        void (*addresidual)(void*, int, double, int, const TacsScalar*,
-                            int, const TacsScalar*, const TacsScalar*,
-                            const TacsScalar*, TacsScalar*)
-        void (*addjacobian)(void*, int, double, TacsScalar, TacsScalar, TacsScalar,
-                            int, const TacsScalar*, int, const TacsScalar*,
-                            const TacsScalar*, const TacsScalar*,
-                            TacsScalar*, TacsScalar*)
-=======
 from tacs.cpp_headers.constitutive cimport *
 from tacs.cpp_headers.TACS cimport *
-from tacs.cpp_headers.elements cimport *
->>>>>>> 9561d553
+from tacs.cpp_headers.elements cimport *