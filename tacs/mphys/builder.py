import numpy as np
import copy

from mphys.builder import Builder

from .. import pyTACS
from .mesh import TacsMeshGroup
from .precoupling import TacsPrecouplingGroup
from .coupling import TacsCouplingGroup
from .postcoupling import TacsPostcouplingGroup


class TacsBuilder(Builder):
    def __init__(
        self,
        options,
        check_partials=False,
        conduction=False,
        coupled=True,
        write_solution=True,
        separate_mass_dvs=False,
    ):
        self.options = copy.deepcopy(options)
        self.check_partials = check_partials
        # Flag to switch to tacs conduction solver (False->structural)
        self.conduction = conduction
        # Flag to turn on f5 file writer
        self.write_solution = write_solution
        # Flag to turn on coupling variables
        self.coupled = coupled
        # Flag to separate point mass dvs from struct dvs in openmdao input array
        self.separate_mass_dvs = separate_mass_dvs

    def initialize(self, comm):
        pytacs_options = copy.deepcopy(self.options)
        bdf_file = pytacs_options.pop("mesh_file")

        # Load optional user-defined callback function for setting up tacs elements
        if "assembler_setup" in pytacs_options:
            assembler_setup = pytacs_options.pop("assembler_setup")
        else:
            assembler_setup = None

        # Load optional user-defined callback function for setting up tacs elements
        if "element_callback" in pytacs_options:
            element_callback = pytacs_options.pop("element_callback")
        else:
            element_callback = None

        # Load optional user-defined callback function for setting up tacs elements
        if "problem_setup" in pytacs_options:
            self.problem_setup = pytacs_options.pop("problem_setup")
        else:
            self.problem_setup = None

        # Load optional user-defined callback function for setting up constraints
        if "constraint_setup" in pytacs_options:
            self.constraint_setup = pytacs_options.pop("constraint_setup")
        else:
            self.constraint_setup = None

        # Load optional user-defined callback function for setting up buckling problem
        if "buckling_setup" in pytacs_options:
            self.buckling_setup = pytacs_options.pop("buckling_setup")
        else:
            self.buckling_setup = None

        # Create pytacs instance
        self.fea_assembler = pyTACS(bdf_file, options=pytacs_options, comm=comm)
        self.comm = comm

        # Do any pre-initialize setup requested by user
        if assembler_setup is not None:
            assembler_setup(self.fea_assembler)

        # Set up elements and TACS assembler
        self.fea_assembler.initialize(element_callback)

    def get_coupling_group_subsystem(self, scenario_name=None):
        return TacsCouplingGroup(
            fea_assembler=self.fea_assembler,
            conduction=self.conduction,
            check_partials=self.check_partials,
            coupled=self.coupled,
            scenario_name=scenario_name,
            problem_setup=self.problem_setup,
        )

    def get_mesh_coordinate_subsystem(self, scenario_name=None):
        return TacsMeshGroup(fea_assembler=self.fea_assembler)

    def get_pre_coupling_subsystem(self, scenario_name=None):
        initial_dvs = self.get_initial_dvs()
        return TacsPrecouplingGroup(
            fea_assembler=self.fea_assembler,
            initial_dv_vals=initial_dvs,
            separate_mass_dvs=self.separate_mass_dvs,
        )

    def get_post_coupling_subsystem(self, scenario_name=None):
        return TacsPostcouplingGroup(
            fea_assembler=self.fea_assembler,
            check_partials=self.check_partials,
            conduction=self.conduction,
            write_solution=self.write_solution,
            scenario_name=scenario_name,
            problem_setup=self.problem_setup,
            constraint_setup=self.constraint_setup,
            buckling_setup=self.buckling_setup,
        )

    def get_ndof(self):
        return self.fea_assembler.getVarsPerNode()

    def get_number_of_nodes(self):
        """
        Get the number of nodes on this processor,
        not including lagrange multiplier nodes
        """
        nnodes = self.fea_assembler.getNumOwnedNodes()
        nmult = self.fea_assembler.getNumOwnedMultiplierNodes()
        return nnodes - nmult

    def get_initial_dvs(self):
        """
        Get an array holding all dvs values that have been added to TACS
        """
        local_dvs = self.fea_assembler.getOrigDesignVars()
        all_local_dvs = self.comm.allgather(local_dvs)
        global_dvs = np.concatenate(all_local_dvs)
        return global_dvs.astype(float)

    def get_dv_bounds(self):
        """Get arrays containing the lower and upper bounds for the design variables,
        in the form needed by OpenMDAO's `add_design_variable` method.

        Returns
        -------
        list of ndarray
            lower and upper bounds for the design variables
        """
        local_lb, local_ub = self.fea_assembler.getDesignVarRange()
        all_lb = self.comm.allgather(local_lb)
        global_lbs = np.concatenate(all_lb)
        all_ub = self.comm.allgather(local_ub)
        global_ubs = np.concatenate(all_ub)
        return global_lbs.astype(float), global_ubs.astype(float)

    def get_dv_scalers(self):
        """Get an array containing the scaling factors for the design
        variables, in the form needed by OpenMDAO's `add_design_variable`
        method.

        Returns
        -------
        array
            Scaling values
        """
        return np.array(self.fea_assembler.scaleList)

    def get_ndv(self):
        """
        Get total number of structural design variables across all procs
        """
        return self.fea_assembler.getTotalNumDesignVars()

    def get_solver(self):
        # this method is only used by the RLT transfer scheme
        return self.fea_assembler.assembler

    def get_fea_assembler(self):
        """
        Returns underlying pytacs object.
        """
        return self.fea_assembler

    def get_tagged_indices(self, tags):
        """
        Method that returns grid IDs for a list of body/boundary tags.

        Parameters
        ----------
        tags : list[str]

        Returns
        -------
        grid_ids : list[int]
            list of grid IDs that correspond to given body/boundary tags
        """
        # Select all compIDs
        if tags == -1 or tags == [-1]:
<<<<<<< HEAD
            tagged_comps = self.fea_assembler.selectCompIDs()
        # Get the compIDs associated with tags
        else:
            tagged_comps = self.fea_assembler.selectCompIDs(include=tags)

        # Select local node IDs and multiplier node IDs
        masked_local_nodes = self.fea_assembler.getLocalNodeIDsForComps(tagged_comps)
=======
            nnodes = self.fea_assembler.getNumOwnedNodes()
            # Select all node IDs
            masked_local_nodes = np.arange(nnodes)

        # Get the compIDs associated with tags
        else:
            tagged_comps = self.fea_assembler.selectCompIDs(include=tags)
            # Select local node IDs for tags
            masked_local_nodes = self.fea_assembler.getLocalNodeIDsForComps(tagged_comps)

        # Select local node IDs and multiplier node IDs
>>>>>>> e21c650b
        local_mnodes = self.fea_assembler.getLocalMultiplierNodeIDs()

        # Loop through the multiplier nodes and remove them
        masked_local_nodes = list(masked_local_nodes)
        for mult_node in local_mnodes:
<<<<<<< HEAD
            masked_local_nodes.remove(mult_node)
=======
            if mult_node in masked_local_nodes:
                masked_local_nodes.remove(mult_node)
>>>>>>> e21c650b
        masked_local_nodes = np.array(masked_local_nodes)

        # Loop through the multiplier nodes and offset for the multiplier nodes we removed
        for mult_node in reversed(local_mnodes):
            masked_local_nodes[masked_local_nodes > mult_node] -= 1

        return list(masked_local_nodes)<|MERGE_RESOLUTION|>--- conflicted
+++ resolved
@@ -189,15 +189,6 @@
         """
         # Select all compIDs
         if tags == -1 or tags == [-1]:
-<<<<<<< HEAD
-            tagged_comps = self.fea_assembler.selectCompIDs()
-        # Get the compIDs associated with tags
-        else:
-            tagged_comps = self.fea_assembler.selectCompIDs(include=tags)
-
-        # Select local node IDs and multiplier node IDs
-        masked_local_nodes = self.fea_assembler.getLocalNodeIDsForComps(tagged_comps)
-=======
             nnodes = self.fea_assembler.getNumOwnedNodes()
             # Select all node IDs
             masked_local_nodes = np.arange(nnodes)
@@ -209,18 +200,13 @@
             masked_local_nodes = self.fea_assembler.getLocalNodeIDsForComps(tagged_comps)
 
         # Select local node IDs and multiplier node IDs
->>>>>>> e21c650b
         local_mnodes = self.fea_assembler.getLocalMultiplierNodeIDs()
 
         # Loop through the multiplier nodes and remove them
         masked_local_nodes = list(masked_local_nodes)
         for mult_node in local_mnodes:
-<<<<<<< HEAD
-            masked_local_nodes.remove(mult_node)
-=======
             if mult_node in masked_local_nodes:
                 masked_local_nodes.remove(mult_node)
->>>>>>> e21c650b
         masked_local_nodes = np.array(masked_local_nodes)
 
         # Loop through the multiplier nodes and offset for the multiplier nodes we removed
