--- conflicted
+++ resolved
@@ -1414,12 +1414,8 @@
 
     def __cinit__(
         self,
-<<<<<<< HEAD
-        int n_train,
-=======
         int n_train, 
         bool affine,
->>>>>>> d97564d3
         np.ndarray[TacsScalar, ndim=1, mode='c'] Xtrain,
         np.ndarray[TacsScalar, ndim=1, mode='c'] alpha,
         np.ndarray[TacsScalar, ndim=1, mode='c'] theta,
