--- conflicted
+++ resolved
@@ -20,11 +20,7 @@
     """
 
     def __init__(
-<<<<<<< HEAD
         self, assembler, comm=None, options=None, outputViewer=None, meshLoader=None, isNonlinear=False
-=======
-        self, assembler, comm=None, options=None, outputViewer=None, meshLoader=None
->>>>>>> 401e975f
     ):
         # TACS assembler object
         self.assembler = assembler
@@ -48,13 +44,9 @@
         self.functionList = OrderedDict()
 
         # Setup comm and options
-<<<<<<< HEAD
-        super().__init__(options=options, comm=comm)
+        BaseUI.__init__(self, options=options, comm=comm)
 
         self._isNonlinear = isNonlinear
-=======
-        BaseUI.__init__(self, options=options, comm=comm)
->>>>>>> 401e975f
 
         return
 
