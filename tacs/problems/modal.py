"""
The main purpose of this class is to represent all relevant
information for a modal analysis.

.. note:: This class should be created using the
    :meth:`pyTACS.createModalProblem <tacs.pytacs.pyTACS.createModalProblem>` method.
"""

# =============================================================================
# Imports
# =============================================================================
import os
import time

import numpy as np

import tacs.TACS
from .base import TACSProblem


class ModalProblem(TACSProblem):
    # Default Option List
    defaultOptions = {
        "outputDir": [str, "./", "Output directory for F5 file writer."],
        # Solution Options
        "L2Convergence": [
            float,
            1e-12,
            "Absolute convergence tolerance for Eigenvalue solver based on l2 norm of residual.",
        ],
        "L2ConvergenceRel": [
            float,
            1e-12,
            "Relative convergence tolerance for Eigenvalue solver based on l2 norm of residual.",
        ],
        "RBEStiffnessScaleFactor": [
            float,
            1e3,
            "Constraint matrix scaling factor used in RBE Lagrange multiplier stiffness matrix.",
        ],
        "RBEArtificialStiffness": [
            float,
            1e-3,
            "Artificial constant added to diagonals of RBE Lagrange multiplier stiffness matrix \n"
            "\t to stabilize preconditioner.",
        ],
        "subSpaceSize": [
            int,
            10,
            "Subspace size for Krylov solver used by Eigenvalue solver.",
        ],
        "nRestarts": [
            int,
            15,
            "Max number of resets for Krylov solver used by Eigenvalue solver.",
        ],
        # Output Options
        "writeSolution": [bool, True, "Flag for suppressing all f5 file writing."],
        "numberSolutions": [
            bool,
            True,
            "Flag for attaching solution counter index to f5 files.",
        ],
        "printTiming": [
            bool,
            False,
            "Flag for printing out timing information for class procedures.",
        ],
        "printLevel": [
            int,
            0,
            "Print level for Eigenvalue solver.\n"
            "\t Accepts:\n"
            "\t\t   0 : No printing.\n"
            "\t\t   1 : Print major iterations.\n"
            "\t\t > 1 : Print major + minor iterations.",
        ],
    }

    def __init__(
        self,
        name,
        sigma,
        numEigs,
        assembler,
        comm,
        outputViewer=None,
        meshLoader=None,
<<<<<<< HEAD
        isNonlinear=False,
=======
>>>>>>> 401e975f
        options=None,
    ):
        """
        NOTE: This class should not be initialized directly by the user.
        Use pyTACS.createModalProblem instead.

        Parameters
        ----------
        name : str
            Name of this tacs problem

        sigma : float
            Guess for the lowest eigenvalue. This corresponds to the lowest frequency squared. (rad^2/s^2)

        numEigs : int
            Number of eigenvalues to solve for

        assembler : TACS.Assembler
            Cython object responsible for creating and setting tacs objects used to solve problem

        comm : mpi4py.MPI.Intracomm
            The comm object on which to create the pyTACS object.

        outputViewer : TACS.TACSToFH5
            Cython object used to write out f5 files that can be converted and used for postprocessing.

        meshLoader : pymeshloader.pyMeshLoader
            pyMeshLoader object used to create the assembler.

        options : dict
            Dictionary holding problem-specific option parameters (case-insensitive).
        """

        # Problem name
        self.name = name

<<<<<<< HEAD
=======
        # Default setup for common problem class objects, sets up comm and options
        TACSProblem.__init__(self, assembler, comm, options, outputViewer, meshLoader)

>>>>>>> 401e975f
        # Set time eigenvalue parameters
        self.sigma = sigma
        self.numEigs = numEigs

        # String name used in evalFunctions
        self.valName = "eigsm"
        self._initializeFunctionList()

<<<<<<< HEAD
        # Default setup for common problem class objects, sets up comm and options
        super().__init__(assembler, comm, options, outputViewer, meshLoader, isNonlinear)

=======
>>>>>>> 401e975f
        # Create problem-specific variables
        self._createVariables()

    def _createVariables(self):
        """
        Internal to create the objects required by TACS Integrator
        """

        self.callCounter = -1

        # Solve the eigenvalue problem
        self.M = self.assembler.createSchurMat()
        self.K = self.assembler.createSchurMat()

        self.pc = tacs.TACS.Pc(self.K)

        # Set artificial stiffness factors in rbe class
        c1 = self.getOption("RBEStiffnessScaleFactor")
        c2 = self.getOption("RBEArtificialStiffness")
        tacs.elements.RBE2.setScalingParameters(c1, c2)
        tacs.elements.RBE3.setScalingParameters(c1, c2)

        # Assemble and factor the stiffness/Jacobian matrix. Factor the
        # Jacobian and solve the linear system for the displacements
        self.assembler.assembleMatType(tacs.TACS.STIFFNESS_MATRIX, self.K)
        self.assembler.assembleMatType(tacs.TACS.MASS_MATRIX, self.M)

        subspace = self.getOption("subSpaceSize")
        restarts = self.getOption("nRestarts")
        self.gmres = tacs.TACS.KSM(self.K, self.pc, subspace, restarts)

        eigTol = self.getOption("L2Convergence")

        # Create the frequency analysis object
        self.freqSolver = tacs.TACS.FrequencyAnalysis(
            self.assembler,
            self.sigma,
            self.M,
            self.K,
            self.gmres,
            num_eigs=self.numEigs,
            eig_tol=eigTol,
        )

    def _initializeFunctionList(self):
        """
        Create FunctionList dict which maps eigenvalue strings
        to mode indices used in evalFunctions method.
        """
        self.functionList = {}
        for mode_i in range(self.numEigs):
            self.functionList[f"{self.valName}.{mode_i}"] = mode_i

    def setOption(self, name, value):
        """
        Set a solver option value. The name is not case sensitive.

        Parameters
        ----------
        name : str
            Name of option to modify

        value : depends on option
            New option value to set
        """
        # Default setOption for common problem class objects
        TACSProblem.setOption(self, name, value)

        # No need to reset solver for output options
        if name.lower() in [
            "writesolution",
            "printtiming",
            "numbersolutions",
            "outputdir",
        ]:
            pass
        # Reset solver for all other option changes
        else:
            self._createVariables()

    def setValName(self, valName):
        """
        Set a name for the eigenvalues. Only needs
        to be changed if more than 1 pytacs object is used in an
        optimization

        Parameters
        ----------
        valName : str
            Name of the eigenvalue output used in evalFunctions().
        """
        self.valName = valName
        self._initializeFunctionList()

    def getNumEigs(self):
        """
        Get the number of eigenvalues requested from solver for this problem.

        Returns
        ----------
        numEigs : int
            Number of eigenvalues.
        """
        return self.numEigs

    def addFunction(self, funcName, funcHandle, compIDs=None, **kwargs):
        """
        NOT SUPPORTED FOR THIS PROBLEM
        """
        self._TACSWarning("addFunction method not supported for this class.")

    def evalFunctions(self, funcs, evalFuncs=None, ignoreMissing=False):
        """
        Evaluate eigenvalues for problem. The functions corresponding to
        the integers in EVAL_FUNCS are evaluated and updated into
        the provided dictionary.

        Parameters
        ----------
        funcs : dict
            Dictionary into which the functions are saved.
        evalFuncs : iterable object containing strings.
            If not none, use these functions to evaluate.
        ignoreMissing : bool
            Flag to supress checking for a valid function. Please use
            this option with caution.

        Examples
        --------
        >>> funcs = {}
        >>> modalProblem.solve()
        >>> modalProblem.evalFunctions(funcs, 'eigsm.0')
        >>> funcs
        >>> # Result will look like (if ModalProblem has name of 'c1'):
        >>> # {'c1_eigsm.0':12354.10}
        """
        # Make sure assembler variables are up to date
        self._updateAssemblerVars()

        # Check if user specified which eigvals to output
        # Otherwise, output them all
        if evalFuncs is None:
            evalFuncs = self.functionList
        else:
            userFuncs = sorted(list(evalFuncs))
            evalFuncs = {}
            for func in userFuncs:
                if func in self.functionList:
                    evalFuncs[func] = self.functionList[func]

        if not ignoreMissing:
            for f in evalFuncs:
                if f not in self.functionList:
                    raise self._TACSError(
                        f"Supplied function '{f}' has not been added "
                        "using addFunction()."
                    )

        # Loop through each requested eigenvalue
        for funcName in evalFuncs:
            mode_i = evalFuncs[funcName]
            key = f"{self.name}_{funcName}"
            funcs[key], _ = self.getVariables(mode_i)

    def evalFunctionsSens(self, funcsSens, evalFuncs=None):
        """
        This is the main routine for returning useful (sensitivity)
        information from problem. The derivatives of the functions
        corresponding to the strings in EVAL_FUNCS are evaluated and
        updated into the provided dictionary. The derivitives with
        respect to all design variables and node locations are computed.

        Parameters
        ----------
        funcsSens : dict
            Dictionary into which the derivatives are saved.
        evalFuncs : iterable object containing strings
            The functions the user wants returned

        Examples
        --------
        >>> funcsSens = {}
        >>> modalProblem.evalFunctionsSens(funcsSens, 'eigsm.0')
        >>> funcsSens
        >>> # Result will look like (if ModalProblem has name of 'c1'):
        >>> # {'c1_eigsm.0':{'struct':[1.234, ..., 7.89], 'Xpts':[3.14, ..., 1.59]}}
        """
        # Make sure assembler variables are up to date
        self._updateAssemblerVars()

        # Check if user specified which eigvals to output
        # Otherwise, output them all
        if evalFuncs is None:
            evalFuncs = self.functionList
        else:
            userFuncs = sorted(list(evalFuncs))
            evalFuncs = {}
            for func in userFuncs:
                if func in self.functionList:
                    evalFuncs[func] = self.functionList[func]

        dvSens = self.assembler.createDesignVec()
        xptSens = self.assembler.createNodeVec()

        # Loop through each requested eigenvalue
        for funcName in evalFuncs:
            mode_i = evalFuncs[funcName]
            key = f"{self.name}_{funcName}"
            funcsSens[key] = {}
            # Evaluate dv sens
            self.freqSolver.evalEigenDVSens(mode_i, dvSens)
            funcsSens[key][self.varName] = dvSens.getArray().copy()
            # Evaluate nodal sens
            self.freqSolver.evalEigenXptSens(mode_i, xptSens)
            funcsSens[key][self.coordName] = xptSens.getArray().copy()

    ####### Modal solver methods ########

    def _updateAssemblerVars(self):
        """
        Make sure that the assembler is using
        the input variables associated with this problem
        """

        self.assembler.setDesignVars(self.x)
        self.assembler.setNodes(self.Xpts)
        # Make sure previous auxiliary loads are removed
        self.assembler.setAuxElements(None)
        # Set artificial stiffness factors in rbe class
        c1 = self.getOption("RBEStiffnessScaleFactor")
        c2 = self.getOption("RBEArtificialStiffness")
        tacs.elements.RBE2.setScalingParameters(c1, c2)
        tacs.elements.RBE3.setScalingParameters(c1, c2)

    def solve(self):
        """
        Solve the time integrated transient problem. The
        forces must already be set.
        """
        startTime = time.time()

        self.callCounter += 1

        setupProblemTime = time.time()

        # Set problem vars to assembler
        self._updateAssemblerVars()

        initSolveTime = time.time()

        # Solve the frequency analysis problem
        self.freqSolver.solve(
            print_flag=self.getOption("printLevel"),
            print_level=self.getOption("printLevel"),
        )

        solveTime = time.time()

        # If timing was was requested print it, if the solution is nonlinear
        # print this information automatically if prinititerations was requested.
        if self.getOption("printTiming"):
            self._pp("+--------------------------------------------------+")
            self._pp("|")
            self._pp("| TACS Solve Times:")
            self._pp("|")
            self._pp(
                "| %-30s: %10.3f sec"
                % ("TACS Setup Time", setupProblemTime - startTime)
            )
            self._pp(
                "| %-30s: %10.3f sec"
                % ("TACS Solve Init Time", initSolveTime - setupProblemTime)
            )
            self._pp(
                "| %-30s: %10.3f sec" % ("TACS Solve Time", solveTime - initSolveTime)
            )
            self._pp("|")
            self._pp(
                "| %-30s: %10.3f sec"
                % ("TACS Total Solution Time", solveTime - startTime)
            )
            self._pp("+--------------------------------------------------+")

        return

    def getVariables(self, index, states=None):
        """
        Return the current state values for one mode of the current problem

        Parameters
        ----------
        index : int
            Mode index to return solution for.

        states : TACS.Vec or numpy.ndarray or None
            Place eigenvector for mode into this array (optional).

        Returns
        --------
        eigVal: float
            Eigenvalue for mode corresponds to square of eigenfrequency (rad^2/s^2)

        states : numpy.ndarray
            Eigenvector for mode
        """
        eigVal, err = self.freqSolver.extractEigenvalue(index)
        eigVector = self.assembler.createVec()
        self.freqSolver.extractEigenvector(index, eigVector)
        # Inplace assignment if vectors were provided
        if isinstance(states, tacs.TACS.Vec):
            states.copyValues(eigVector)
        elif isinstance(states, np.ndarray):
            states[:] = eigVector.getArray()
        return eigVal, eigVector.getArray()

    def writeSolution(self, outputDir=None, baseName=None, number=None, indices=None):
        """
        This is a generic shell function that writes the output
        file(s).  The intent is that the user or calling program can
        call this function and pyTACS writes all the files that the
        user has defined. It is recommended that this function is used
        along with the associated logical flags in the options to
        determine the desired writing procedure

        Parameters
        ----------
        outputDir : str or None
            Use the supplied output directory
        baseName : str or None
            Use this supplied string for the base filename. Typically
            only used from an external solver.
        number : int or None
            Use the user supplied number to index solution. Again, only
            typically used from an external solver
        indices : int or list[int] or None
            Mode index or indices to get state variables for.
            If None, returns a solution for all modes.
            Defaults to None.
        """
        # Make sure assembler variables are up-to-date
        self._updateAssemblerVars()

        # Check input
        if outputDir is None:
            outputDir = self.getOption("outputDir")

        if baseName is None:
            baseName = self.name

        # If we are numbering solution, it saving the sequence of
        # calls, add the call number
        if number is not None:
            # We need number based on the provided number:
            baseName = baseName + "_%3.3d" % number
        else:
            # if number is none, i.e. standalone, but we need to
            # number solutions, use internal counter
            if self.getOption("numberSolutions"):
                baseName = baseName + "_%3.3d" % self.callCounter

        # Unless the writeSolution option is off write actual file:
        if self.getOption("writeSolution"):
            # If indices is None, output all modes
            if indices is None:
                indices = np.arange(self.numEigs)

            # Write out each specified mode
            indices = np.atleast_1d(indices)
            vec = self.assembler.createVec()
            for index in indices:
                # Extract eigenvector
                eig, _ = self.getVariables(index, states=vec)
                # Set eigen mode in assembler
                self.assembler.setVariables(vec)
                # Write out mode shape as f5 file
                modeName = baseName + "_%3.3d" % index
                fileName = os.path.join(outputDir, modeName) + ".f5"
                self.outputViewer.writeToFile(fileName)<|MERGE_RESOLUTION|>--- conflicted
+++ resolved
@@ -86,10 +86,7 @@
         comm,
         outputViewer=None,
         meshLoader=None,
-<<<<<<< HEAD
         isNonlinear=False,
-=======
->>>>>>> 401e975f
         options=None,
     ):
         """
@@ -126,12 +123,9 @@
         # Problem name
         self.name = name
 
-<<<<<<< HEAD
-=======
         # Default setup for common problem class objects, sets up comm and options
-        TACSProblem.__init__(self, assembler, comm, options, outputViewer, meshLoader)
-
->>>>>>> 401e975f
+        TACSProblem.__init__(self, assembler, comm, options, outputViewer, meshLoader, isNonlinear)
+
         # Set time eigenvalue parameters
         self.sigma = sigma
         self.numEigs = numEigs
@@ -140,12 +134,6 @@
         self.valName = "eigsm"
         self._initializeFunctionList()
 
-<<<<<<< HEAD
-        # Default setup for common problem class objects, sets up comm and options
-        super().__init__(assembler, comm, options, outputViewer, meshLoader, isNonlinear)
-
-=======
->>>>>>> 401e975f
         # Create problem-specific variables
         self._createVariables()
 
