--- conflicted
+++ resolved
@@ -140,16 +140,11 @@
         # Problem name
         self.name = name
 
-<<<<<<< HEAD
-        # Default setup for common problem class objects, sets up comm and options
-        super().__init__(assembler, comm, options, outputViewer, meshLoader)
-=======
         # Set linear solver to None, until we set it up later
         self.KSM = None
 
         # Default setup for common problem class objects, sets up comm and options
         TACSProblem.__init__(self, assembler, comm, options, outputViewer, meshLoader)
->>>>>>> 0c261290
 
         # Create problem-specific variables
         self._createVariables()
