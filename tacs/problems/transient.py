"""
The main purpose of this class is to represent all relevant
information for a transient analysis. This will include
information defining the loading condition as well as various
other pieces of information.

.. note:: This class should be created using the
    :meth:`pyTACS.createTransientProblem <tacs.pytacs.pyTACS.createTransientProblem>` method.
"""

# =============================================================================
# Imports
# =============================================================================
import os
import time

import numpy as np

import tacs.TACS
import tacs.functions
from .base import TACSProblem


class TransientProblem(TACSProblem):
    # Default Option List
    defaultOptions = {
        "outputDir": [str, "./", "Output directory for F5 file writer."],
        # Solution Options
        "timeIntegrator": [
            str,
            "BDF",
            "Time integration scheme to use. Currently supports 'BDF' and 'DIRK'.",
        ],
        "integrationOrder": [int, 2, "Integration order for time marching scheme."],
        "L2Convergence": [
            float,
            1e-12,
            "Absolute convergence tolerance for integrator based on l2 norm of residual.",
        ],
        "L2ConvergenceRel": [
            float,
            1e-12,
            "Relative convergence tolerance for integrator based on l2 norm of residual.",
        ],
        "RBEStiffnessScaleFactor": [
            float,
            1e3,
            "Constraint matrix scaling factor used in RBE Lagrange multiplier stiffness matrix.",
        ],
        "RBEArtificialStiffness": [
            float,
            1e-3,
            "Artificial constant added to diagonals of RBE Lagrange multiplier stiffness matrix \n"
            "\t to stabilize preconditioner.",
        ],
        "jacAssemblyFreq": [
            int,
            1,
            "How frequently to reassemble Jacobian during time integration process.",
        ],
        # Output Options
        "writeSolution": [bool, True, "Flag for suppressing all f5 file writing."],
        "numberSolutions": [
            bool,
            True,
            "Flag for attaching solution counter index to f5 files.",
        ],
        "printTiming": [
            bool,
            False,
            "Flag for printing out timing information for class procedures.",
        ],
        "printLevel": [
            int,
            0,
            "Print level for integration solver.\n"
            "\t Accepts:\n"
            "\t\t   0 : No printing.\n"
            "\t\t   1 : Print major iterations.\n"
            "\t\t > 1 : Print major + minor iterations.",
        ],
    }

    def __init__(
        self,
        name,
        tInit,
        tFinal,
        numSteps,
        assembler,
        comm,
        outputViewer=None,
        meshLoader=None,
<<<<<<< HEAD
        isNonlinear=False,
=======
>>>>>>> 401e975f
        options=None,
    ):
        """
        NOTE: This class should not be initialized directly by the user.
        Use pyTACS.createTransientProblem instead.

        Parameters
        ----------
        name : str
            Name of this tacs problem

        tInit : float
            Starting time for transient problem integration

        tFinal : float
            Ending time for transient problem integration

        numSteps : int
            Number of time steps for transient problem integration

        assembler : TACS.Assembler
            Cython object responsible for creating and setting tacs objects used to solve problem

        comm : mpi4py.MPI.Intracomm
            The comm object on which to create the pyTACS object.

        outputViewer : TACS.TACSToFH5
            Cython object used to write out f5 files that can be converted and used for postprocessing.

        meshLoader : pymeshloader.pyMeshLoader
            pyMeshLoader object used to create the assembler.

        options : dict
            Dictionary holding problem-specific option parameters (case-insensitive).
        """

        # Problem name
        self.name = name

        # Set time interval parameters
        self.tInit = tInit
        self.tFinal = tFinal
        self.numSteps = numSteps
        self.numStages = None

<<<<<<< HEAD
        # Default setup for common problem class objects, sets up comm and options
        super().__init__(
            assembler, comm, options, outputViewer, meshLoader, isNonlinear
        )
=======
        # Set integrator to None, until we set it up later
        self.integrator = None

        # Default setup for common problem class objects, sets up comm and options
        TACSProblem.__init__(self, assembler, comm, options, outputViewer, meshLoader)
>>>>>>> 401e975f

        # Create problem-specific variables
        self._createVariables()

    def _createVariables(self):
        """
        Internal to create the objects required by TACS Integrator
        """

        self.callCounter = -1

        # Initialize the initial conditions tacs vectors
        self.vars0 = self.assembler.createVec()
        self.dvars0 = self.assembler.createVec()
        self.ddvars0 = self.assembler.createVec()

        # Get time integration solver attributes
        order = self.getOption("integrationOrder")
        solverType = self.getOption("timeIntegrator")

        # dictionary for converting integration order to number of stages
        DIRK_order_to_stages = {2: 1, 3: 2, 4: 3}
        ESDIRK_order_to_stages = {3: 4, 4: 6, 5: 8}

        # Create the time integrator and allocate the load data structures
        if solverType.upper() == "BDF":
            self.integrator = tacs.TACS.BDFIntegrator(
                self.assembler, self.tInit, self.tFinal, float(self.numSteps), order
            )
            # Create a force vector for each time step
            self.F = [self.assembler.createVec() for i in range(self.numSteps + 1)]
            # Auxillary element object for applying tractions/pressure
            self.auxElems = [tacs.TACS.AuxElements() for i in range(self.numSteps + 1)]

        elif solverType.upper() == "DIRK":
            self.numStages = DIRK_order_to_stages[order]
            self.integrator = tacs.TACS.DIRKIntegrator(
                self.assembler,
                self.tInit,
                self.tFinal,
                float(self.numSteps),
                self.numStages,
            )
            # Create a force vector for each time stage
            self.F = [
                self.assembler.createVec()
                for i in range((self.numSteps + 1) * self.numStages)
            ]
            # Auxiliary element object for applying tractions/pressure at each time stage
            self.auxElems = [
                tacs.TACS.AuxElements()
                for i in range((self.numSteps + 1) * self.numStages)
            ]

        elif solverType.upper() == "ESDIRK":
            self.numStages = ESDIRK_order_to_stages[order]
            self.integrator = tacs.TACS.ESDIRKIntegrator(
                self.assembler,
                self.tInit,
                self.tFinal,
                float(self.numSteps),
                self.numStages,
            )
            # Create a force vector for each time stage
            self.F = [
                self.assembler.createVec()
                for i in range((self.numSteps + 1) * self.numStages)
            ]
            # Auxiliary element object for applying tractions/pressure at each time stage
            self.auxElems = [
                tacs.TACS.AuxElements()
                for i in range((self.numSteps + 1) * self.numStages)
            ]

        printLevel = self.getOption("printLevel")
        self.integrator.setPrintLevel(printLevel)
        # Set solver tolerances
        atol = self.getOption("L2Convergence")
        self.integrator.setAbsTol(atol)
        rtol = self.getOption("L2ConvergenceRel")
        self.integrator.setRelTol(rtol)
        # Jacobian assembly frequency
        jacFreq = self.getOption("jacAssemblyFreq")
        self.integrator.setJacAssemblyFreq(jacFreq)

        # Set output viewer for integrator
        self.integrator.setFH5(self.outputViewer)
        outputDir = self.getOption("outputDir")
        self.integrator.setOutputPrefix(outputDir)

    def setOption(self, name, value):
        """
        Set a solver option value. The name is not case sensitive.

        Parameters
        ----------
        name : str
            Name of option to modify

        value : depends on option
            New option value to set
        """
        # Default setOption for common problem class objects
        TACSProblem.setOption(self, name, value)

        # Update tolerances
        if self.integrator is not None:
            if "l2convergence" in name.lower():
                # Set solver tolerances
                atol = self.getOption("L2Convergence")
                self.integrator.setAbsTol(atol)
                rtol = self.getOption("L2ConvergenceRel")
                self.integrator.setRelTol(rtol)
            elif name.lower() == "printlevel":
                printLevel = self.getOption("printLevel")
                self.integrator.setPrintLevel(printLevel)
            elif name.lower() == "jacassemblyfreq":
                # Jacobian assembly frequency
                jacFreq = self.getOption("jacAssemblyFreq")
                self.integrator.setJacAssemblyFreq(jacFreq)
            # No need to reset solver for output options
            elif name.lower() in [
                "writesolution",
                "printtiming",
                "numbersolutions",
                "outputdir",
            ]:
                pass
            # Reset solver for all other option changes
            else:
                self._createVariables()

    def getNumTimeSteps(self):
        """
        Get the number of time steps used in time integration for this problem.

        Returns
        ----------
        numSteps : int
            Number of time steps.
        """
        # Should this really be numSteps + 1 ?
        return self.numSteps

    def getTimeSteps(self):
        """
        Get the discrete time step slices used in time integration.

        Returns
        ----------
        timeSteps : numpy.ndarray[float]
            Discrete time step slices used in time integration.
        """
        timeSteps = np.linspace(self.tInit, self.tFinal, self.numSteps + 1)
        return timeSteps

    def getNumTimeStages(self):
        """
        Get the number of time stages used for multi-stage time integration for this problem.

        Returns
        ----------
        numStages : int
            Number of time stages.
        """
        # Check if this is a multi-stage problem
        if self.numStages:
            return self.numStages
        # Otherwise its zero stage
        return 0

    def getTimeStages(self, timeStep):
        """
        Get the discrete time stage sub-intervals used in a multi-stage integration scheme.

        Parameters
        ----------

        timeStep : int
            Time step index to get stage times for.

        Returns
        ----------
        timeStages : numpy.ndarray[float]
            Time step slices used to discretize this time step.
        """
        # Check if this is a multi-stage problem and if this isn't the first time step
        if timeStep > 0 and self.numStages:
            timeStages = np.zeros(self.numStages)
            for stage in range(self.numStages):
                timeStages[stage], _, _, _ = self.integrator.getStageStates(
                    timeStep, stage
                )
        # Otherwise, there are no subintervals
        else:
            timeStages = np.empty(1)
        return timeStages

    ####### Load adding methods ########

    def addLoadToComponents(
        self, timeStep, compIDs, F, timeStage=None, averageLoad=False
    ):
        """
        This method is used to add a *FIXED TOTAL LOAD* on one or more
        components, defined by COMPIDs, at a specific time instance.
        The purpose of this routine is to add loads that remain fixed throughout
        an optimization. An example would be an engine load. This routine determines
        all the unique nodes in the FE model that are part of the requested components,
        then takes the total 'force' by F and divides by the number of nodes.
        This average load is then applied to the nodes.

        Parameters
        ----------

        timeStep : int
            Time step index to apply load to.

        compIDs : list[int] or int
            The components with added loads. Use pyTACS.selectCompIDs method
            to determine this.

        F : Numpy 1d or 2d array length (varsPerNodes) or (numCompIDs, varsPerNodes)
            Vector(s) of 'force' to apply to each components.  If only one force vector is provided,
            force will be copied uniformly across all components.

        timeStage : int or None
            Time stage index to apply load to. Default is None, which is applicable only for
            multi-step methods like BDF. For multi-stage methods like DIRK, this index must
            be specified.

        averageLoad : bool
            Flag to determine whether load should be split evenly across all components (True)
            or copied and applied individually to each component (False). Defaults to False.

        Notes
        -----

        The units of the entries of the 'force' vector F are not
        necessarily physical forces and their interpretation depends
        on the physics problem being solved and the dofs included
        in the model.

        A couple of examples of force vector components for common problem are listed below:

            In Heat Conduction with varsPerNode = 1
                F = [Qdot] # heat rate
            In Elasticity with varsPerNode = 3,
                F = [fx, fy, fz] # forces
            In Elasticity with varsPerNode = 6,
                F = [fx, fy, fz, mx, my, mz] # forces + moments
            In Thermoelasticity with varsPerNode = 4,
                F = [fx, fy, fz, Qdot] # forces + heat rate
            In Thermoelasticity with varsPerNode = 7,
                F = [fx, fy, fz, mx, my, mz, Qdot] # forces + moments + heat rate
        """
        timeIndex = 0
        if self.numStages is None:
            timeIndex = timeStep
        else:
            assert timeStage is not None, (
                "Time stage index must be specified for %s integrator type"
                % self.getOption("timeIntegrator").upper()
            )
            timeIndex = timeStep * self.numStages + timeStage

        self._addLoadToComponents(self.F[timeIndex], compIDs, F, averageLoad)

    def addLoadToNodes(
        self, timeStep, nodeIDs, F, timeStage=None, nastranOrdering=False
    ):
        """
        This method is used to add a fixed point load of F to the
        selected node IDs at a specified time instance.

        Parameters
        ----------

        timeStep : int
            Time step index to apply load to.

        nodeIDs : list[int]
            The nodes IDs with added loads.

        F : Numpy 1d or 2d array length (varsPerNodes) or (numNodeIDs, varsPerNodes)
            Array of force vectors, one for each node. If only one force vector is provided,
            force will be copied uniformly across all nodes.

        timeStage : int or None
            Time stage index to apply load to. Default is None, which is applicable only for
            multi-step methods like BDF. For multi-stage methods like DIRK, this index must
            be specified.

        nastranOrdering : bool
            Flag signaling whether nodeIDs are in TACS (default)
            or NASTRAN (grid IDs in bdf file) ordering

        Notes
        -----

        The units of the entries of the 'force' vector F are not
        necessarily physical forces and their interpretation depends
        on the physics problem being solved and the dofs included
        in the model.

        A couple of examples of force vector components for common problem are listed below:

            In Heat Conduction with varsPerNode = 1
                F = [Qdot] # heat rate
            In Elasticity with varsPerNode = 3,
                F = [fx, fy, fz] # forces
            In Elasticity with varsPerNode = 6,
                F = [fx, fy, fz, mx, my, mz] # forces + moments
            In Thermoelasticity with varsPerNode = 4,
                F = [fx, fy, fz, Qdot] # forces + heat rate
            In Thermoelasticity with varsPerNode = 7,
                F = [fx, fy, fz, mx, my, mz, Qdot] # forces + moments + heat rate
        """
        timeIndex = 0
        if self.numStages is None:
            timeIndex = timeStep
        else:
            assert timeStage is not None, (
                "Time stage index must be specified for %s integrator type"
                % self.getOption("timeIntegrator").upper()
            )
            timeIndex = timeStep * self.numStages + timeStage

        self._addLoadToNodes(self.F[timeIndex], nodeIDs, F, nastranOrdering)

    def addLoadToRHS(self, timeStep, Fapplied, timeStage=None):
        """
        This method is used to add a *FIXED TOTAL LOAD* directly to the
        right hand side vector given the equation below:

            M*udotdot + K*u = f

        Where:
            - K : Stiffness matrix for problem
            - u : State variables for problem
            - M : Mass matrix for problem
            - udotdot : Second time derivitive of state variables for problem
            - f : Right-hand side vector to add loads to

        Parameters
        ----------

        timeStep : int
            Time step index to apply load to.

        Fapplied : numpy.ndarray or TACS.Vec
            Distributed array containing loads to applied to RHS of the problem.

        timeStage : int or None
            Time stage index to apply load to. Default is None, which is applicable only for
            multi-step methods like BDF. For multi-stage methods like DIRK, this index must
            be specified.

        """
        timeIndex = 0
        if self.numStages is None:
            timeIndex = timeStep
        else:
            assert timeStage is not None, (
                "Time stage index must be specified for %s integrator type"
                % self.getOption("timeIntegrator").upper()
            )
            timeIndex = timeStep * self.numStages + timeStage

        self._addLoadToRHS(self.F[timeIndex], Fapplied)

    def addTractionToComponents(
        self, timeStep, compIDs, tractions, timeStage=None, faceIndex=0
    ):
        """
        This method is used to add a *FIXED TOTAL TRACTION* on one or more
        components, defined by COMPIDs, at specified time instance. The purpose of
        this routine is to add loads that remain fixed throughout an optimization.

        Parameters
        ----------

        timeStep : int
            Time step index to apply load to.

        compIDs : list[int] or int
            The components with added loads. Use pyTACS.selectCompIDs method
            to determine this.

        tractions : numpy.ndarray length 1 or compIDs
            Array of traction vectors for each components

        timeStage : int or None
            Time stage index to apply load to. Default is None, which is applicable only for
            multi-step methods like BDF. For multi-stage methods like DIRK, this index must
            be specified.

        faceIndex : int
            Indicates which face (side) of element to apply traction to.
            Note: not required for certain elements (i.e. shells)
        """
        timeIndex = 0
        if self.numStages is None:
            timeIndex = timeStep
        else:
            assert timeStage is not None, (
                "Time stage index must be specified for %s integrator type"
                % self.getOption("timeIntegrator").upper()
            )
            timeIndex = timeStep * self.numStages + timeStage

        self._addTractionToComponents(
            self.auxElems[timeIndex], compIDs, tractions, faceIndex
        )

    def addTractionToElements(
        self,
        timeStep,
        elemIDs,
        tractions,
        timeStage=None,
        faceIndex=0,
        nastranOrdering=False,
    ):
        """
        This method is used to add a fixed traction to the
        selected element IDs at specified time instance.
        Tractions can be specified on an element by element basis
        (if tractions is a 2d array) or set to a uniform value (if tractions is a 1d array)

        Parameters
        ----------

        timeStep : int
            Time step index to apply load to.

        elemIDs : list[int]
            The global element ID numbers for which to apply the traction.

        tractions : numpy.ndarray 1d or 2d length varsPerNodes or (elemIDs, varsPerNodes)
            Array of traction vectors for each element

        timeStage : int or None
            Time stage index to apply load to. Default is None, which is applicable only for
            multi-step methods like BDF. For multi-stage methods like DIRK, this index must
            be specified.

        faceIndex : int
            Indicates which face (side) of element to apply traction to.
            Note: not required for certain elements (i.e. shells)

        nastranOrdering : bool
            Flag signaling whether elemIDs are in TACS (default)
            or NASTRAN ordering
        """
        timeIndex = 0
        if self.numStages is None:
            timeIndex = timeStep
        else:
            assert timeStage is not None, (
                "Time stage index must be specified for %s integrator type"
                % self.getOption("timeIntegrator").upper()
            )
            timeIndex = timeStep * self.numStages + timeStage

        self._addTractionToElements(
            self.auxElems[timeIndex], elemIDs, tractions, faceIndex, nastranOrdering
        )

    def addPressureToComponents(
        self, timeStep, compIDs, pressures, timeStage=None, faceIndex=0
    ):
        """
        This method is used to add a *FIXED TOTAL PRESSURE* on one or more
        components, defined by COMPIDs, at specified time instance. The purpose of this routine is
        to add loads that remain fixed throughout an optimization. An example
        would be a fuel load.

        Parameters
        ----------

        timeStep : int
            Time step index to apply load to.

        compIDs : list[int] or int
            The components with added loads. Use pyTACS.selectCompIDs method
            to determine this.

        pressures : Numpy array length 1 or compIDs
            Array of pressure values for each components

        timeStage : int or None
            Time stage index to apply load to. Default is None, which is applicable only for
            multi-step methods like BDF. For multi-stage methods like DIRK, this index must
            be specified.

        faceIndex : int
            Indicates which face (side) of element to apply pressure to.
            Note: not required for certain elements (i.e. shells)
        """
        timeIndex = 0
        if self.numStages is None:
            timeIndex = timeStep
        else:
            assert timeStage is not None, (
                "Time stage index must be specified for %s integrator type"
                % self.getOption("timeIntegrator").upper()
            )
            timeIndex = timeStep * self.numStages + timeStage

        self._addPressureToComponents(
            self.auxElems[timeIndex], compIDs, pressures, faceIndex
        )

    def addPressureToElements(
        self,
        timeStep,
        elemIDs,
        pressures,
        timeStage=None,
        faceIndex=0,
        nastranOrdering=False,
    ):
        """
        This method is used to add a fixed presure to the
        selected element IDs at specified time instance.
        Pressures can be specified on an element by element
        basis (if pressures is an array) or set to a uniform value (if pressures is a scalar)

        Parameters
        ----------

        timeStep : int
            Time step index to apply load to.

        elemIDs : list[int]
            The global element ID numbers for which to apply the pressure.

        pressures : Numpy array length 1 or elemIDs
            Array of pressure values for each element

        timeStage : int or None
            Time stage index to apply load to. Default is None, which is applicable only for
            multi-step methods like BDF. For multi-stage methods like DIRK, this index must
            be specified.

        faceIndex : int
            Indicates which face (side) of element to apply pressure to.
            Note: not required for certain elements (i.e. shells)

        nastranOrdering : bool
            Flag signaling whether elemIDs are in TACS (default)
            or NASTRAN ordering
        """
        timeIndex = 0
        if self.numStages is None:
            timeIndex = timeStep
        else:
            assert timeStage is not None, (
                "Time stage index must be specified for %s integrator type"
                % self.getOption("timeIntegrator").upper()
            )
            timeIndex = timeStep * self.numStages + timeStage

        self._addPressureToElements(
            self.auxElems[timeIndex], elemIDs, pressures, faceIndex, nastranOrdering
        )

    def addInertialLoad(self, timeStep, inertiaVector, timeStage=None):
        """
        This method is used to add a fixed inertial load at a specified time step
        due to a uniform acceleration over the entire model.
        This is most commonly used to model gravity loads on a model.

        Parameters
        ----------

        timeStep : int
            Time step index to apply load to.

        inertiaVector : numpy.ndarray
            Acceleration vector used to define inertial load.

        timeStage : int or None
            Time stage index to apply load to. Default is None, which is applicable only for
            multi-step methods like BDF. For multi-stage methods like DIRK, this index must
            be specified.
        """
        timeIndex = 0
        if self.numStages is None:
            timeIndex = timeStep
        else:
            assert timeStage is not None, (
                "Time stage index must be specified for %s integrator type"
                % self.getOption("timeIntegrator").upper()
            )
            timeIndex = timeStep * self.numStages + timeStage

        self._addInertialLoad(self.auxElems[timeIndex], inertiaVector)

    def addCentrifugalLoad(self, timeStep, omegaVector, rotCenter, timeStage=None):
        """
        This method is used to add a fixed centrifugal load at at specified time step
        due to a uniform rotational velocity over the entire model.
        This is most commonly used to model rotors, rolling aircraft, etc.

        Parameters
        ----------

        timeStep : int
            Time step index to apply load to.

        omegaVector : numpy.ndarray
            Rotational velocity vector (rad/s) used to define centrifugal load.

        rotCenter : numpy.ndarray
            Location of center of rotation used to define centrifugal load.

        timeStage : int or None
            Time stage index to apply load to. Default is None, which is applicable only for
            multi-step methods like BDF. For multi-stage methods like DIRK, this index must
            be specified.
        """
        timeIndex = 0
        if self.numStages is None:
            timeIndex = timeStep
        else:
            assert timeStage is not None, (
                "Time stage index must be specified for %s integrator type"
                % self.getOption("timeIntegrator").upper()
            )
            timeIndex = timeStep * self.numStages + timeStage

        self._addCentrifugalLoad(self.auxElems[timeIndex], omegaVector, rotCenter)

    def addLoadFromBDF(self, timeStep, loadID, timeStage=None, scale=1.0):
        """
        This method is used to add a fixed load set defined in the BDF file to the problem
        at a specified time instance. Currently, only supports LOAD, FORCE, MOMENT, GRAV,
        RFORCE, PLOAD2, and PLOAD4.

        Parameters
        ----------

        timeStep : int
            Time step index to apply load to.

        loadID : int
            Load identification number of load set in BDF file user wishes to add to problem.

        timeStage : int or None
            Time stage index to apply load to. Default is None, which is applicable only for
            multi-step methods like BDF. For multi-stage methods like DIRK, this index must
            be specified.

        scale : float
            Factor to scale the BDF loads by before adding to problem.
        """
        timeIndex = 0
        if self.numStages is None:
            timeIndex = timeStep
        else:
            assert timeStage is not None, (
                "Time stage index must be specified for %s integrator type"
                % self.getOption("timeIntegrator").upper()
            )
            timeIndex = timeStep * self.numStages + timeStage

        self._addLoadFromBDF(self.F[timeIndex], self.auxElems[timeIndex], loadID, scale)

    ####### Transient solver methods ########

    def setInitConditions(self, vars=None, dvars=None, ddvars=None):
        """
        Set the initial conditions associated with this problem

        Parameters
        ----------
        vars : float or numpy.ndarray or TACS.Vec
            Initial conditions of the state variables
        dvars : float or numpy.ndarray or TACS.Vec
            Initial conditions of the first time-derivative of the state variables
        ddvars : float or numpy.ndarray or TACS.Vec
            Initial conditions of the second time-derivative of the state variables
        """

        if vars is not None:
            if isinstance(vars, np.ndarray):
                vars0Array = self.vars0.getArray()
                vars0Array[:] = vars[:]
            elif isinstance(vars, tacs.TACS.Vec):
                self.vars0.copyValues(vars)
            else:  # assume type=float
                vars0Array = self.vars0.getArray()
                vars0Array[:] = vars

        if dvars is not None:
            if isinstance(dvars, np.ndarray):
                dvars0Array = self.dvars0.getArray()
                dvars0Array[:] = dvars[:]
            elif isinstance(dvars, tacs.TACS.Vec):
                self.dvars0.copyValues(dvars)
            else:  # assume type=float
                dvars0Array = self.dvars0.getArray()
                dvars0Array[:] = dvars

        if ddvars is not None:
            if isinstance(ddvars, np.ndarray):
                ddvars0Array = self.ddvars0.getArray()
                ddvars0Array[:] = ddvars[:]
            elif isinstance(ddvars, tacs.TACS.Vec):
                self.ddvars0.copyValues(ddvars)
            else:  # assume type=float
                ddvars0Array = self.ddvars0.getArray()
                ddvars0Array[:] = ddvars

    def _updateAssemblerVars(self):
        """
        Make sure that the assembler is using
        the input variables associated with this problem
        """

        self.assembler.setDesignVars(self.x)
        self.assembler.setNodes(self.Xpts)
        self.assembler.setInitConditions(
            vec=self.vars0, dvec=self.dvars0, ddvec=self.ddvars0
        )
        # Set artificial stiffness factors in rbe class
        c1 = self.getOption("RBEStiffnessScaleFactor")
        c2 = self.getOption("RBEArtificialStiffness")
        tacs.elements.RBE2.setScalingParameters(c1, c2)
        tacs.elements.RBE3.setScalingParameters(c1, c2)

    def solve(self):
        """
        Solve the time integrated transient problem. The
        forces must already be set.
        """
        startTime = time.time()

        self.callCounter += 1

        setupProblemTime = time.time()

        # Set problem vars to assembler
        self._updateAssemblerVars()

        initSolveTime = time.time()

        # Loop over every time instance and solve transient problem
        if self.numStages is None:
            for i in range(self.numSteps + 1):
                # Set the auxiliary elements for this time step (tractions/pressures)
                self.assembler.setAuxElements(self.auxElems[i])
                self.integrator.iterate(i, forces=self.F[i])
        else:
            for i in range(self.numSteps + 1):
                for j in range(self.numStages):
                    # Set the auxiliary elements for this time step (tractions/pressures)
                    timeIndex = i * self.numStages + j
                    self.assembler.setAuxElements(self.auxElems[timeIndex])
                    self.integrator.iterateStage(i, j, forces=self.F[timeIndex])

        solveTime = time.time()

        # If timing was was requested print it, if the solution is nonlinear
        # print this information automatically if printTiming was requested.
        if self.getOption("printTiming"):
            self._pp("+--------------------------------------------------+")
            self._pp("|")
            self._pp("| TACS Solve Times:")
            self._pp("|")
            self._pp(
                "| %-30s: %10.3f sec"
                % ("TACS Setup Time", setupProblemTime - startTime)
            )
            self._pp(
                "| %-30s: %10.3f sec"
                % ("TACS Solve Init Time", initSolveTime - setupProblemTime)
            )
            self._pp(
                "| %-30s: %10.3f sec" % ("TACS Solve Time", solveTime - initSolveTime)
            )
            self._pp("|")
            self._pp(
                "| %-30s: %10.3f sec"
                % ("TACS Total Solution Time", solveTime - startTime)
            )
            self._pp("+--------------------------------------------------+")

        return

    def prepIterativeSolve(self):
        """
        Prepare to solve the time integrated transient problem.
        """
        self.callCounter += 1

        # set problem vars to assembler
        self._updateAssemblerVars()

        return

    def iterate(self, timeStep, timeStage=None, Fext=None):
        """
        Iterate a single time instance in the time integrated transient problem.
        Useful for iterating an aeroelastic problem that is tightly coupled,
        where intermediate structural states need to be passed to an external
        fluid solver.

        Requires the user to use an outer for-loop over the number of time
        steps/stages of the problem.

        Parameters
        ----------
        timeStep : int
            Time step index to iterate

        timeStage : int or None
            Time stage index to iterate. If not None, solver must be multistage

        Fext : TACS.Vec or numpy.ndarray or None
            If Fext is not None, add this force vector to the loads applied at
            this time instance. Fext must be sized such that the flattened array
            is (numOwnedNodes*numVarsPerNode) in length. Useful for applying
            aerodynamic loads which change at every time instance in a tighly
            coupled aeroelastic solution.

        Examples
        --------
        >>> transientProblem.prepIterativeSolve()
        >>> for step in range(transientProblem.numSteps + 1):
        >>>     for stage in range(transientProblem.numStages):
        >>>         # assume load array comes from an external CFD solver...
        >>>         Fext = externalCFDSolver.solve(step, stage)
        >>>         # iterate the transient problem in TACS
        >>>         transientProblem.iterate(timeStep=step, timeStage=stage, Fext=Fext)
        >>>         # get the necessary structural states for coupling
        >>>         time, states, dstates, ddstates = transientProblem.getVariables(timeStep=step, timeStage=stage)
        """
        # evaluate the time index
        if timeStage is None:
            timeIndex = timeStep
        else:
            # check that the integrator is multistage
            assert (
                self.numStages is not None
            ), f"current integrator type {self.getOption('timeIntegrator').upper()} is not multistage, choose a multistage integrator from {['DIRK','ESDIRK']}"
            timeIndex = timeStep * self.numStages + timeStage

        # set the loads - do not change self.F[timeIndex] in place
        FVec = self.assembler.createVec()
        FVec.copyValues(self.F[timeIndex])
        if Fext is not None:
            if isinstance(Fext, tacs.TACS.Vec):
                FVec.axpy(1.0, Fext)
            elif isinstance(Fext, np.ndarray):
                if Fext.ndim > 1:
                    Fext = Fext.ravel()
                FextVec = self.assembler.createVec()
                Fext_array = FextVec.getArray()
                Fext_array[:] = Fext
                FVec.axpy(1.0, FextVec)

        # set the auxiliary elements for this time step (tractions/pressures)
        self.assembler.setAuxElements(self.auxElems[timeIndex])

        # iterate this time instance
        if timeStage is None:
            self.integrator.iterate(timeIndex, forces=FVec)
        else:
            self.integrator.iterateStage(timeStep, timeStage, forces=FVec)

        return

    ####### Function eval/sensitivity methods ########

    def addFunction(self, funcName, funcHandle, compIDs=None, **kwargs):
        """
        Generic method to add a function for TACS. It is intended to
        be reasonably generic since the user supplies the actual
        function handle to use. See the :py:mod:`~tacs.functions` module
        for supported TACS eval functions.

        Parameters
        ----------
        funcName : str
            The user-supplied name for the function. This will
            typically be a string that is meaningful to the user

        funcHandle : TACS.Function
            The function handle to use for creation. This must come
            from the functions module in tacs.

        compIDs: list
            List of compIDs to select.

        **kwargs:
            Any keyword arguments to be passed to the TACS function during setup.
        """

        # Warn the users if these functions are attempted to be passed.
        if funcHandle in [tacs.functions.MomentOfInertia, tacs.functions.CenterOfMass]:
            self._TACSWarning(
                f"{funcHandle.__name__} is not supported for {type(self).__name__} problem types"
                f" and may not give consistent results."
            )

        return TACSProblem.addFunction(self, funcName, funcHandle, compIDs, **kwargs)

    def evalFunctions(self, funcs, evalFuncs=None, ignoreMissing=False):
        """
        This is the main routine for returning useful information from
        pytacs. The functions corresponding to the strings in
        EVAL_FUNCS are evaluated and updated into the provided
        dictionary.

        Parameters
        ----------
        funcs : dict
            Dictionary into which the functions are saved.
        evalFuncs : iterable object containing strings.
            If not none, use these functions to evaluate.
        ignoreMissing : bool
            Flag to supress checking for a valid function. Please use
            this option with caution.

        Examples
        --------
        >>> funcs = {}
        >>> transientProblem.solve()
        >>> transientProblem.evalFunctions(funcs, ['mass'])
        >>> funcs
        >>> # Result will look like (if TransientProblem has name of 'c1'):
        >>> # {'cl_mass':12354.10}
        """
        startTime = time.time()

        # Set problem vars to assembler
        self._updateAssemblerVars()

        if evalFuncs is None:
            evalFuncs = sorted(list(self.functionList))
        else:
            evalFuncs = sorted(list(evalFuncs))

        if not ignoreMissing:
            for f in evalFuncs:
                if f not in self.functionList:
                    raise self._TACSError(
                        f"Supplied function '{f}' has not been added "
                        "using addFunction()."
                    )

        setupProblemTime = time.time()

        # Fast parallel function evaluation of structural funcs:
        handles = [self.functionList[f] for f in evalFuncs if f in self.functionList]
        # Set functions for integrator
        self.integrator.setFunctions(handles)
        # Evaluate functions
        funcVals = self.integrator.evalFunctions(handles)

        functionEvalTime = time.time()

        # Assign function values to appropriate dictionary
        i = 0
        for f in evalFuncs:
            if f in self.functionList:
                key = self.name + "_%s" % f
                funcs[key] = funcVals[i]
                i += 1

        dictAssignTime = time.time()

        if self.getOption("printTiming"):
            self._pp("+--------------------------------------------------+")
            self._pp("|")
            self._pp("| TACS Function Times:")
            self._pp("|")
            self._pp(
                "| %-30s: %10.3f sec"
                % ("TACS Function Setup Time", setupProblemTime - startTime)
            )
            self._pp(
                "| %-30s: %10.3f sec"
                % ("TACS Function Eval Time", functionEvalTime - setupProblemTime)
            )
            self._pp(
                "| %-30s: %10.3f sec"
                % ("TACS Dict Time", dictAssignTime - functionEvalTime)
            )
            self._pp("|")
            self._pp(
                "| %-30s: %10.3f sec"
                % ("TACS Function Time", dictAssignTime - startTime)
            )
            self._pp("+--------------------------------------------------+")

    def evalFunctionsSens(self, funcsSens, evalFuncs=None):
        """
        This is the main routine for returning useful (sensitivity)
        information from problem. The derivatives of the functions
        corresponding to the strings in EVAL_FUNCS are evaluated and
        updated into the provided dictionary. The derivitives with
        respect to all design variables and node locations are computed.

        Parameters
        ----------
        funcsSens : dict
            Dictionary into which the derivatives are saved.
        evalFuncs : iterable object containing strings
            The functions the user wants returned

        Examples
        --------
        >>> funcsSens = {}
        >>> transientProblem.evalFunctionsSens(funcsSens, ['mass'])
        >>> funcsSens
        >>> # Result will look like (if TransientProblem has name of 'c1'):
        >>> # {'c1_mass':{'struct':[1.234, ..., 7.89], 'Xpts':[3.14, ..., 1.59]}}
        """

        startTime = time.time()

        # Set problem vars to assembler
        self._updateAssemblerVars()

        if evalFuncs is None:
            evalFuncs = sorted(list(self.functionList))
        else:
            evalFuncs = sorted(list(evalFuncs))

        for f in evalFuncs:
            if f not in self.functionList:
                raise self._TACSError(
                    "Supplied function has not been added " "using addFunction()"
                )

        # Fast parallel function evaluation of structural funcs:
        handles = [self.functionList[f] for f in evalFuncs if f in self.functionList]
        # Set functions for integrator
        self.integrator.setFunctions(handles)

        # integrate adjoints backwards in time from step = numSteps
        # to step = 0
        for i in range(self.numSteps, -1, -1):
            self.assembler.setAuxElements(self.auxElems[i])
            self.integrator.initAdjoint(i)
            self.integrator.iterateAdjoint(i)
            self.integrator.postAdjoint(i)

        adjointFinishedTime = time.time()

        # Recast sensitivities into dict for user
        for i, f in enumerate(evalFuncs):
            key = self.name + "_%s" % f
            # Finalize sensitivity arrays across all procs
            dvSens = self.integrator.getGradient(i)
            dvSens.beginSetValues()
            dvSens.endSetValues()
            xptSens = self.integrator.getXptGradient(i)
            xptSens.beginSetValues()
            xptSens.endSetValues()
            # Return sensitivities as array in sens dict
            funcsSens[key] = {
                self.varName: dvSens.getArray().copy(),
                self.coordName: xptSens.getArray().copy(),
            }

        totalSensitivityTime = time.time()

        if self.getOption("printTiming"):
            self._pp("+--------------------------------------------------+")
            self._pp("|")
            self._pp("| TACS Adjoint Times:")
            print("|")
            print(
                "| %-30s: %10.3f sec"
                % ("Adjoint solve time", adjointFinishedTime - startTime)
            )
            print("|")
            print(
                "| %-30s: %10.3f sec"
                % ("Complete Sensitivity Time", totalSensitivityTime - startTime)
            )
            print("+--------------------------------------------------+")

    ####### Post processing methods ########

    def getVariables(
        self, timeStep, timeStage=None, states=None, dstates=None, ddstates=None
    ):
        """
        Return the current state values for the current problem

        Parameters
        ----------
        timeStep : int
            Time step index to get state variables for.

        timeStage : int or None
            Time stage index to get state variables for.

        states : TACS.Vec or numpy.ndarray or None
            If states is not None, place the state variables into this array (optional).

        dstates : TACS.Vec or numpy.ndarray or None
            If dstates is not None, place the time derivative of the state variables into this array (optional).

        ddstates : TACS.Vec or numpy.ndarray or None
            If ddstates is not None, place the second time derivative of the state variables into this array (optional).

        Returns
        --------
        time: float
            The time at specified time instance

        states : TACS.Vec or numpy.ndarray
            The state variables.

        dstates : TACS.Vec or numpy.ndarray or None
            The time derivative of the state variables.

        ddstates : TACS.Vec or numpy.ndarray or None
            The second time derivative of the state variables.

        """

        # Get BVecs for time instance
        if timeStage is None:
            time, q, qdot, qddot = self.integrator.getStates(timeStep)
        else:
            # check that the integrator is multistage
            assert (
                self.numStages is not None
            ), f"current integrator type {self.getOption('timeIntegrator').upper()} is not multistage, choose a multistage integrator from {['DIRK','ESDIRK']}"
            time, q, qdot, qddot = self.integrator.getStageStates(timeStep, timeStage)

        # Convert to arrays
        qArray = q.getArray()
        qdotArray = qdot.getArray()
        qddotArray = qddot.getArray()

        # Inplace assignment if vectors were provided
        if isinstance(states, tacs.TACS.Vec):
            states.copyValues(q)
        elif isinstance(states, np.ndarray):
            states[:] = qArray

        if isinstance(dstates, tacs.TACS.Vec):
            dstates.copyValues(qdot)
        elif isinstance(dstates, np.ndarray):
            dstates[:] = qdotArray

        if isinstance(ddstates, tacs.TACS.Vec):
            ddstates.copyValues(qddot)
        elif isinstance(ddstates, np.ndarray):
            ddstates[:] = qddotArray

        # Return arrays
        return time, qArray, qdotArray, qddotArray

    def zeroLoads(self):
        """
        Zero all applied loads
        """
        for Fvec in self.F:
            Fvec.zeroEntries()
        for i in range(len(self.auxElems)):
            self.auxElems[i] = tacs.TACS.AuxElements()

    def writeSolution(self, outputDir=None, baseName=None, number=None, timeSteps=None):
        """
        This is a generic shell function that writes the output
        file(s).  The intent is that the user or calling program can
        call this function and pyTACS writes all the files that the
        user has defined. It is recommended that this function is used
        along with the associated logical flags in the options to
        determine the desired writing procedure

        Parameters
        ----------
        outputDir : str or None
            Use the supplied output directory
        baseName : str or None
            Use this supplied string for the base filename. Typically
            only used from an external solver.
        number : int or None
            Use the user supplied number to index solution. Again, only
            typically used from an external solver
        timeSteps : int or list[int] or None
            Time step index or indices to get state variables for.
            If None, returns a solution for all time steps.
            Defaults to None.
        """
        # Make sure assembler variables are up-to-date
        self._updateAssemblerVars()

        # Check input
        if outputDir is None:
            outputDir = self.getOption("outputDir")

        if baseName is None:
            baseName = self.name

        # If we are numbering solution, it saving the sequence of
        # calls, add the call number
        if number is not None:
            # We need number based on the provided number:
            baseName = baseName + "_%3.3d" % number
        else:
            # if number is none, i.e. standalone, but we need to
            # number solutions, use internal counter
            if self.getOption("numberSolutions"):
                baseName = baseName + "_%3.3d" % self.callCounter

        # Unless the writeSolution option is off write actual file:
        if self.getOption("writeSolution"):
            # If timeSteps is None, output all timesteps
            if timeSteps is None:
                timeSteps = np.arange(self.numSteps + 1)

            # Write out each specified timestep
            timeSteps = np.atleast_1d(timeSteps)
            vec = self.assembler.createVec()
            dvec = self.assembler.createVec()
            ddvec = self.assembler.createVec()
            for timeStep in timeSteps:
                # Extract solution for timestep
                self.getVariables(timeStep, states=vec, dstates=dvec, ddstates=ddvec)
                # Set timestep solution in assembler
                self.assembler.setVariables(vec, dvec, ddvec)
                # Write out timestep as f5 file
                stepName = baseName + "_%3.3d" % timeStep
                fileName = os.path.join(outputDir, stepName) + ".f5"
                self.outputViewer.writeToFile(fileName)<|MERGE_RESOLUTION|>--- conflicted
+++ resolved
@@ -91,10 +91,7 @@
         comm,
         outputViewer=None,
         meshLoader=None,
-<<<<<<< HEAD
         isNonlinear=False,
-=======
->>>>>>> 401e975f
         options=None,
     ):
         """
@@ -140,18 +137,11 @@
         self.numSteps = numSteps
         self.numStages = None
 
-<<<<<<< HEAD
-        # Default setup for common problem class objects, sets up comm and options
-        super().__init__(
-            assembler, comm, options, outputViewer, meshLoader, isNonlinear
-        )
-=======
         # Set integrator to None, until we set it up later
         self.integrator = None
 
         # Default setup for common problem class objects, sets up comm and options
-        TACSProblem.__init__(self, assembler, comm, options, outputViewer, meshLoader)
->>>>>>> 401e975f
+        TACSProblem.__init__(self, assembler, comm, options, outputViewer, meshLoader, isNonlinear)
 
         # Create problem-specific variables
         self._createVariables()
