--- conflicted
+++ resolved
@@ -136,16 +136,11 @@
         self.numSteps = numSteps
         self.numStages = None
 
-<<<<<<< HEAD
-        # Default setup for common problem class objects, sets up comm and options
-        super().__init__(assembler, comm, options, outputViewer, meshLoader)
-=======
         # Set integrator to None, until we set it up later
         self.integrator = None
 
         # Default setup for common problem class objects, sets up comm and options
         TACSProblem.__init__(self, assembler, comm, options, outputViewer, meshLoader)
->>>>>>> 0c261290
 
         # Create problem-specific variables
         self._createVariables()
