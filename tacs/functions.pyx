--- conflicted
+++ resolved
@@ -77,7 +77,6 @@
         self.ptr.incref()
         return
 
-<<<<<<< HEAD
 cdef class KSTemperature(Function):
     cdef TACSKSTemperature *kstptr
     def __cinit__(self, Assembler assembler, double ksWeight, double alpha=1.0):
@@ -86,23 +85,6 @@
         """
         self.kstptr = new TACSKSTemperature(assembler.ptr, ksWeight, alpha)
         self.ptr = self.kstptr
-=======
-cdef class KSFailure(Function):
-    cdef TACSKSFailure *ksptr
-    def __cinit__(self, Assembler tacs, double ksWeight,
-                  cfunc='failure', double alpha=1.0):
-        '''
-        Wrap the function KSFailure
-        '''
-        if cfunc == 'failure':
-            func = KS_FAILURE
-        elif cfunc == 'buckling':
-            func = KS_BUCKLING
-
-        self.ksptr = new TACSKSFailure(tacs.ptr, ksWeight,
-                                       func, alpha)
-        self.ptr = self.ksptr
->>>>>>> 011f5cb4
         self.ptr.incref()
         return
 
@@ -148,7 +130,6 @@
     def setParameter(self, double ksparam):
         self.ksptr.setParameter(ksparam)
 
-<<<<<<< HEAD
 # cdef class InducedFailure(Function):
 #     cdef TACSInducedFailure *iptr
 #     def __cinit__(self, Assembler assembler, double P):
@@ -180,26 +161,6 @@
 
 #     def setParameter(self, double param):
 #         self.iptr.setParameter(param)
-=======
-cdef class ThermalKSFailure(Function):
-    cdef TACSThermalKSFailure *ksptr
-    def __cinit__(self, Assembler tacs, double ksWeight, double alpha=1.0):
-        '''
-        Wrap the function KSFailure
-        '''
-        self.ksptr = new TACSThermalKSFailure(tacs.ptr, ksWeight,
-                                              KS_FAILURE, alpha)
-        self.ptr = self.ksptr
-        self.ptr.incref()
-        return
-
-    def setKSFailureType(self, ftype='discrete'):
-        if ftype == 'discrete':
-            self.ksptr.setKSFailureType(KS_FAILURE_DISCRETE)
-        elif ftype == 'continuous':
-            self.ksptr.setKSFailureType(KS_FAILURE_CONTINUOUS)
-        return
->>>>>>> 011f5cb4
 
 cdef class HeatFlux(Function):
     cdef TACSHeatFlux *hptr
@@ -224,7 +185,6 @@
         free(surf)
         return
 
-<<<<<<< HEAD
 # cdef class DisplacementIntegral(Function):
 #     cdef TACSDisplacementIntegral *dptr
 #     def __cinit__(self, Assembler assembler, dirs):
@@ -238,53 +198,4 @@
 #         self.dptr = new TACSDisplacementIntegral(assembler.ptr, _dirs)
 #         self.ptr = self.dptr
 #         self.ptr.incref()
-#         return
-=======
-cdef class KSTemperature(Function):
-    cdef TACSKSTemperature *ksptr
-    def __cinit__(self, Assembler tacs, double ksWeight):
-        '''
-        Wrap the function KSFailure
-        '''
-        self.ksptr = new TACSKSTemperature(tacs.ptr, ksWeight)
-        self.ptr = self.ksptr
-        self.ptr.incref()
-        return
-
-    def setKSDispType(self, ftype='continuous'):
-        if ftype == 'discrete':
-            self.ksptr.setKSDispType(KS_TEMP_DISCRETE)
-        elif ftype == 'continuous':
-            self.ksptr.setKSDispType(KS_TEMP_CONTINUOUS)
-        elif ftype == 'pnorm-discrete':
-            self.ksptr.setKSDispType(PNORM_TEMP_DISCRETE)
-        elif ftype == 'pnorm-continuous':
-            self.ksptr.setKSDispType(PNORM_TEMP_CONTINUOUS)
-        return
-
-cdef class KSMatTemperature(Function):
-    cdef TACSKSMatTemperature *ksptr
-    def __cinit__(self, Assembler tacs, double ksWeight, int nmats):
-        '''
-        Wrap the function KSMatTemperature
-        '''
-        self.ksptr = new TACSKSMatTemperature(tacs.ptr, ksWeight, KS_TEMP_CONTINUOUS, nmats)
-        self.ptr = self.ksptr
-        self.ptr.incref()
-        return
-
-    def setKSDispType(self, ftype='continuous'):
-        if ftype == 'discrete':
-            self.ksptr.setKSDispType(KS_TEMP_DISCRETE)
-        elif ftype == 'continuous':
-            self.ksptr.setKSDispType(KS_TEMP_CONTINUOUS)
-        elif ftype == 'pnorm-discrete':
-            self.ksptr.setKSDispType(PNORM_TEMP_DISCRETE)
-        elif ftype == 'pnorm-continuous':
-            self.ksptr.setKSDispType(PNORM_TEMP_CONTINUOUS)
-        return
-
-    def setNumMats(self, _nmats):
-        self.ksptr.setNumMats(_nmats)
-        return
->>>>>>> 011f5cb4
+#         return