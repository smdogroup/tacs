--- conflicted
+++ resolved
@@ -121,13 +121,8 @@
           make TACS_DIR=$TACS_DIR METIS_INCLUDE=-I${CONDA_PREFIX}/include/ METIS_LIB="-L${CONDA_PREFIX}/lib/ -lmetis";
       - name: Install optional dependencies
         run: |
-<<<<<<< HEAD
-          # Install petsc for openmdao tests
-          conda install -c conda-forge "petsc>=3.19,!=3.22.3" petsc4py -q -y;
-=======
-          # Install petsc for openmdao tests (there's a problem with 3.22.3 on mac runner)
+           # Install petsc for openmdao tests (there's a problem with 3.22.3 on mac runner)
           conda install -c conda-forge "petsc>=3.19,!=3.22.3" petsc4py "numpy<2" -q -y;
->>>>>>> 110c0d7e
           # Install ESP/CAPS prebuilt for shape derivatives, only in Real mode
           if [[ ${{ matrix.NAME }} == 'Real-Ubuntu' ]]; then
             cd $TACS_DIR/extern/
