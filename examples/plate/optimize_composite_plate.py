"""
Mass minimization of uCRM wingbox subject to a constant vertical force
"""

import os

import openmdao.api as om
import numpy as np
from mphys import Multipoint
from mphys.scenario_structural import ScenarioStructural

from tacs import elements, constitutive, functions
from tacs.mphys import TacsBuilder
from tacs.mphys.utils import add_tacs_constraints

# BDF file containing mesh
bdf_file = os.path.join(os.path.dirname(__file__), "partitioned_plate.bdf")

# Material properties
rho = 1550.0
E1 = 54e9
E2 = 18e9
nu12 = 0.25
G12 = 9e9
G13 = 9e9
Xt = 2410.0e6
Xc = 1040.0e6
Yt = 73.0e6
Yc = 173.0e6
S12 = 71.0e6

# Shell thickness
ply_thickness = 1.25e-3  # m
plate_thickness = 0.05  # m
tMin = 0.002  # m
tMax = 0.05  # m

# Ply angles/initial ply fractions
ply_angles = np.deg2rad([0.0, 45.0, -45.0, 90.0])
ply_fractions = np.array([0.25, 0.25, 0.25, 0.25])

# Pressure load to apply to plate
P = 100e3


# Callback function used to setup TACS element objects and DVs
def element_callback(
    dvNum, compID, compDescript, elemDescripts, specialDVs, **kwargs
):
    # Create ply object
    ortho_prop = constitutive.MaterialProperties(
        rho=rho,
        E1=E1,
        E2=E2,
        nu12=nu12,
        G12=G12,
        G13=G13,
        G23=G13,
        Xt=Xt,
        Xc=Xc,
        Yt=Yt,
        Yc=Yc,
        S12=S12,
    )
    ortho_ply = constitutive.OrthotropicPly(ply_thickness, ortho_prop)
    # Create the layup list (one for each angle)
    ortho_layup = [ortho_ply, ortho_ply, ortho_ply, ortho_ply]
    # Assign each ply fraction a unique DV
    ply_fraction_dv_nums = np.array(
        [dvNum, dvNum + 1, dvNum + 2, dvNum + 3], dtype=np.intc
    )
    # Create smeared stiffness object based on ply angles/fractions
    con = constitutive.SmearedCompositeShellConstitutive(
        ortho_layup,
        plate_thickness,
        ply_angles,
        ply_fractions,
        ply_fraction_dv_nums=ply_fraction_dv_nums,
    )

    # Define reference axis to define local 0 deg direction
    refAxis = np.array([1.0, 0.0, 0.0])
    transform = elements.ShellRefAxisTransform(refAxis)

    # Pass back the appropriate tacs element object
    elem = elements.Quad4Shell(transform, con)

    return elem


def problem_setup(scenario_name, fea_assembler, problem):
    """
    Helper function to add fixed forces and eval functions
    to structural problems used in tacs builder
    """

    # Add TACS Functions
    problem.addFunction("compliance", functions.Compliance)

    # Add forces to static problem
    allComponents = fea_assembler.selectCompIDs()
    problem.addPressureToComponents(allComponents, P)


def constraint_setup(scenario_name, fea_assembler, constraint_list):
    """
    Helper function to setup tacs constraint classes
    """
    constr = fea_assembler.createDVConstraint("ply_fractions")
    allComponents = fea_assembler.selectCompIDs()
    constr.addConstraint(
        "sum",
        allComponents,
        dvIndices=[0, 1, 2, 3],
        dvWeights=[1.0, 1.0, 1.0, 1.0],
        lower=1.0,
        upper=1.0,
    )
    constraint_list.append(constr)


class PlateModel(Multipoint):
    def setup(self):
        struct_builder = TacsBuilder(
            mesh_file=bdf_file,
            element_callback=element_callback,
            problem_setup=problem_setup,
            constraint_setup=constraint_setup,
            coupled=False,
            check_partials=True,
        )
        struct_builder.initialize(self.comm)
        dv_array = struct_builder.get_initial_dvs()

        dvs = self.add_subsystem("dvs", om.IndepVarComp(), promotes=["*"])
        dvs.add_output("dv_struct", dv_array)

        self.add_subsystem(
            "mesh", struct_builder.get_mesh_coordinate_subsystem()
        )
        self.mphys_add_scenario(
            "pressure_load", ScenarioStructural(struct_builder=struct_builder)
        )
        self.mphys_connect_scenario_coordinate_source(
            "mesh", "pressure_load", "struct"
        )

        self.connect("dv_struct", "pressure_load.dv_struct")

    def configure(self):
<<<<<<< HEAD
        add_tacs_constraints(self, self.pressure_load)
=======
        add_tacs_constraints(self.pressure_load)
>>>>>>> 37ea8e16


################################################################################
# OpenMDAO setup
################################################################################

prob = om.Problem()
prob.model = PlateModel()
model = prob.model

# Declare design variables, objective, and constraint
model.add_design_var("dv_struct", lower=0.0, upper=1.0)
model.add_objective("pressure_load.compliance")

# Configure optimizer
prob.driver = om.ScipyOptimizeDriver(
    debug_print=["objs", "nl_cons", "ln_cons"], maxiter=100
)
prob.driver.options["optimizer"] = "SLSQP"

# Setup OpenMDAO problem
prob.setup()

# Output N2 representation of OpenMDAO model
om.n2(prob, show_browser=False, outfile="tacs_struct.html")

# Run optimization
prob.run_driver()<|MERGE_RESOLUTION|>--- conflicted
+++ resolved
@@ -148,11 +148,7 @@
         self.connect("dv_struct", "pressure_load.dv_struct")
 
     def configure(self):
-<<<<<<< HEAD
-        add_tacs_constraints(self, self.pressure_load)
-=======
         add_tacs_constraints(self.pressure_load)
->>>>>>> 37ea8e16
 
 
 ################################################################################
