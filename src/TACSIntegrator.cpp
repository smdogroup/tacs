--- conflicted
+++ resolved
@@ -634,17 +634,9 @@
   -1: max_newton_iters
   -2: Nan
 */
-<<<<<<< HEAD
-int TACSIntegrator::newtonSolve( double alpha, double beta, double gamma,
-                                 double t, TACSBVec *u, TACSBVec *udot,
-                                 TACSBVec *uddot, TACSBVec *forces ){
-  int jfreq = jac_comp_freq;
-
-=======
 int TACSIntegrator::newtonSolve(double alpha, double beta, double gamma,
                                 double t, TACSBVec *u, TACSBVec *udot,
                                 TACSBVec *uddot, TACSBVec *forces) {
->>>>>>> 5fabda3f
   // Compute the norm of the forces if supplied
   double force_norm = 0.0;
   if (forces) {
@@ -680,18 +672,10 @@
 
     // Assemble the Jacobian matrix once in Newton iterations
     double t0 = MPI_Wtime();
-<<<<<<< HEAD
-    if (niter == 0 || (niter % jfreq) == 0){
-      delta = init_newton_delta*gamma;
-      if (niter > 0 &&
-          (TacsRealPart(res_norm) < TacsRealPart(init_res_norm))){
-        delta *= TacsRealPart(res_norm/init_res_norm);
-=======
     if ((niter % jac_comp_freq) == 0) {
       delta = init_newton_delta * gamma;
       if (niter > 0 && (TacsRealPart(res_norm) < TacsRealPart(init_res_norm))) {
         delta *= TacsRealPart(res_norm / init_res_norm);
->>>>>>> 5fabda3f
       }
 
       // Try to down cast the preconditioner to a multigrid pc
@@ -720,11 +704,6 @@
     // Record the residual norm at the first Newton iteration
     if (niter == 0) {
       init_res_norm = res_norm;
-      if (TacsRealPart(init_res_norm) > 10.0){
-        // reset the jacobian assembly frequency for this time step to
-        // prevent divergence due to high initial residual
-        jfreq = 1;
-      }
     }
 
     // Write a summary
@@ -783,11 +762,7 @@
     } else {
       // LU Factor the matrix when needed
       double t1 = MPI_Wtime();
-<<<<<<< HEAD
-      if ( (niter % jfreq) == 0 ){
-=======
       if ((niter % jac_comp_freq) == 0) {
->>>>>>> 5fabda3f
         pc->factor();
       }
       time_fwd_factor += MPI_Wtime() - t1;
