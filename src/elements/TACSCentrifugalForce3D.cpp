--- conflicted
+++ resolved
@@ -207,14 +207,8 @@
     }
 
     // Add the weak form of the residual at this point
-<<<<<<< HEAD
-    basis->addWeakResidual(n, pt, volume, J, varsPerNode, DUt, DUx, res);
-
-    // Add the weak form of the Jacobian at this point
-=======
     if (res) {
       basis->addWeakResidual(n, pt, volume, J, varsPerNode, DUt, DUx, res);
     }
->>>>>>> b9e9b576
   }
 }