/*
  This file is part of TACS: The Toolkit for the Analysis of Composite
  Structures, a parallel finite-element code for structural and
  multidisciplinary design optimization

  Copyright (C) 2014 Georgia Tech Research Corporation

  TACS is licensed under the Apache License, Version 2.0 (the
  "License"); you may not use this software except in compliance with
  the License.  You may obtain a copy of the License at

  http://www.apache.org/licenses/LICENSE-2.0
*/

#ifndef TACS_ELEMENT_TYPES_H
#define TACS_ELEMENT_TYPES_H

/*
  Quantity output types defined globally
*/
const int TACS_ELEMENT_DENSITY = 1;
const int TACS_STRAIN_ENERGY_DENSITY = 2;
const int TACS_FAILURE_INDEX = 3;
const int TACS_HEAT_FLUX = 4;
const int TACS_TEMPERATURE = 5;
const int TACS_TOTAL_STRAIN_ENERGY_DENSITY = 6;
const int TACS_ELEMENT_DISPLACEMENT = 7;
const int TACS_ELEMENT_STRAIN = 8;
const int TACS_ELEMENT_STRESS = 9;
const int TACS_ELEMENT_DENSITY_MOMENT = 10;
const int TACS_ELEMENT_MOMENT_OF_INERTIA = 11;

/*
  The output flags from each element type
*/
const int TACS_OUTPUT_CONNECTIVITY = 1;
const int TACS_OUTPUT_NODES = 2;
const int TACS_OUTPUT_DISPLACEMENTS = 4;
const int TACS_OUTPUT_STRAINS = 8;
const int TACS_OUTPUT_STRESSES = 16;
const int TACS_OUTPUT_EXTRAS = 32;

/**
  The Element type defines how many displacement, stress, and strain
  components are written to an output file.
*/
<<<<<<< HEAD
enum ElementType {
  TACS_ELEMENT_NONE = 0,
  TACS_SCALAR_2D_ELEMENT = 1,
  TACS_SCALAR_3D_ELEMENT = 2,
  TACS_BEAM_OR_SHELL_ELEMENT = 4,
  TACS_PLANE_STRESS_ELEMENT = 5,
  TACS_SOLID_ELEMENT = 6,
  TACS_RIGID_ELEMENT = 7,
  TACS_MASS_ELEMENT = 8,
  TACS_SPRING_ELEMENT = 9
};
=======
enum ElementType { TACS_ELEMENT_NONE=0,
                   TACS_SCALAR_2D_ELEMENT=1,
                   TACS_SCALAR_3D_ELEMENT=2,
                   TACS_BEAM_OR_SHELL_ELEMENT=3,
                   TACS_PLANE_STRESS_ELEMENT=4,
                   TACS_SOLID_ELEMENT=5,
                   TACS_RIGID_ELEMENT=6,
                   TACS_MASS_ELEMENT=7,
                   TACS_SPRING_ELEMENT=8,
                   TACS_PCM_ELEMENT=9 };
>>>>>>> 5d021078

/**
  Defines the element layout used for writing to an output file
*/
enum ElementLayout {
  TACS_LAYOUT_NONE = 0,
  TACS_POINT_ELEMENT = 1,

  TACS_LINE_ELEMENT = 2,
  TACS_LINE_QUADRATIC_ELEMENT = 3,
  TACS_LINE_CUBIC_ELEMENT = 4,

  TACS_TRI_ELEMENT = 5,
  TACS_TRI_QUADRATIC_ELEMENT = 6,
  TACS_TRI_CUBIC_ELEMENT = 7,

  TACS_QUAD_ELEMENT = 8,
  TACS_QUAD_QUADRATIC_ELEMENT = 9,
  TACS_QUAD_CUBIC_ELEMENT = 10,
  TACS_QUAD_QUARTIC_ELEMENT = 11,
  TACS_QUAD_QUINTIC_ELEMENT = 12,

  TACS_TETRA_ELEMENT = 13,
  TACS_TETRA_QUADRATIC_ELEMENT = 14,
  TACS_TETRA_CUBIC_ELEMENT = 15,

  TACS_HEXA_ELEMENT = 16,
  TACS_HEXA_QUADRATIC_ELEMENT = 17,
  TACS_HEXA_CUBIC_ELEMENT = 18,
  TACS_HEXA_QUARTIC_ELEMENT = 19,
  TACS_HEXA_QUINTIC_ELEMENT = 20,

  TACS_PENTA_ELEMENT = 21,
  TACS_PENTA_QUADRATIC_ELEMENT = 22,
  TACS_PENTA_CUBIC_ELEMENT = 23
};

/**
   The different element matrix types
*/
enum ElementMatrixType {
  TACS_JACOBIAN_MATRIX,
  TACS_STIFFNESS_MATRIX,
  TACS_MASS_MATRIX,
  TACS_GEOMETRIC_STIFFNESS_MATRIX,
  TACS_STIFFNESS_PRODUCT_DERIVATIVE
};

/**
  Get the total number of components associated with the element type
  and flag

  @param etype Element type
  @param flag A binary flag indicating all the categories of component
  @return The total number of components
*/
int TacsGetTotalOutputCount(ElementType etype, int flag);

/**
  Get the number of components associated with the output

  @param etype Element type
  @param comp The category of component
  @return The number of components for that element type
*/
int TacsGetOutputComponentCount(ElementType etype, int comp);

/**
  Get the number of components associated with the output

  @param etype Element type
  @param comp The category of component
  @param index The index of the component
  @return The name of the component
*/
const char *TacsGetOutputComponentName(ElementType etype, int comp, int index);

/**
   Get the number of visualization nodes for the given element layout

   @param ltype The element layout type for the visualization
   @return The number of nodes in the visual representation of the element
*/
int TacsGetNumVisNodes(ElementLayout ltype);

/**
  Get the element layout count and number of entries in the new
  connectivity.

  Each higher-order element type can be converted to a series of
  basic element types for visualiztaion. This function returns the
  number of element types that are needed and the number of new
  entries required in the connectivity array. The basic element types
  are:

  TACS_POINT_ELEMENT
  TACS_LINE_ELEMENT
  TACS_TRI_ELEMENT
  TACS_QUAD_ELEMENT
  TACS_TETRA_ELEMENT
  TACS_HEXA_ELEMENT

  @param ltype The element layout type
  @param ntypes The number of basic element types.
*/
void TacsConvertVisLayoutToBasicCount(ElementLayout ltype, int *ntypes,
                                      int *nconn);

/**
  Retrieve the new element types and new element connectivity for the
  basic elements used for visualization

  @param ltype The element layout type
  @param conn The original element connectivity
  @param basic_ltypes The basic element types (cast of ElementLayout to int)
  @param basic_conn The basic element connectivity
*/
void TacsConvertVisLayoutToBasic(ElementLayout ltype, const int conn[],
                                 int basic_ltypes[], int basic_conn[]);

#endif  // TACS_ELEMENT_TYPES_H<|MERGE_RESOLUTION|>--- conflicted
+++ resolved
@@ -44,7 +44,6 @@
   The Element type defines how many displacement, stress, and strain
   components are written to an output file.
 */
-<<<<<<< HEAD
 enum ElementType {
   TACS_ELEMENT_NONE = 0,
   TACS_SCALAR_2D_ELEMENT = 1,
@@ -54,20 +53,9 @@
   TACS_SOLID_ELEMENT = 6,
   TACS_RIGID_ELEMENT = 7,
   TACS_MASS_ELEMENT = 8,
-  TACS_SPRING_ELEMENT = 9
+  TACS_SPRING_ELEMENT = 9,
+  TACS_PCM_ELEMENT = 10
 };
-=======
-enum ElementType { TACS_ELEMENT_NONE=0,
-                   TACS_SCALAR_2D_ELEMENT=1,
-                   TACS_SCALAR_3D_ELEMENT=2,
-                   TACS_BEAM_OR_SHELL_ELEMENT=3,
-                   TACS_PLANE_STRESS_ELEMENT=4,
-                   TACS_SOLID_ELEMENT=5,
-                   TACS_RIGID_ELEMENT=6,
-                   TACS_MASS_ELEMENT=7,
-                   TACS_SPRING_ELEMENT=8,
-                   TACS_PCM_ELEMENT=9 };
->>>>>>> 5d021078
 
 /**
   Defines the element layout used for writing to an output file
