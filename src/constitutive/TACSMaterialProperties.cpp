--- conflicted
+++ resolved
@@ -831,25 +831,15 @@
     TacsScalar s[3];  // Ply stress
     getPlyStress(e, s);
 
-<<<<<<< HEAD
-    // fail = (F11 * s[0] * s[0] + F22 * s[1] * s[1] + 2.0 * F12 * s[0] * s[1] +
-    //         F66 * s[2] * s[2] + F1 * s[0] + F2 * s[1]);
-
-=======
->>>>>>> 1760b990
     TacsScalar linTerm, quadTerm;
     linTerm = F1 * s[0] + F2 * s[1];
     quadTerm = F11 * s[0] * s[0] + F22 * s[1] * s[1] + 2.0 * F12 * s[0] * s[1] +
                F66 * s[2] * s[2];
-<<<<<<< HEAD
-    fail = 0.5 * (linTerm + sqrt(linTerm * linTerm + 4.0 * quadTerm));
-=======
     if (useModifiedTsaiWu) {
       fail = 0.5 * (linTerm + sqrt(linTerm * linTerm + 4.0 * quadTerm));
     } else {
       fail = linTerm + quadTerm;
     }
->>>>>>> 1760b990
   } else {
     // Calculate the values of each of the failure criteria
     TacsScalar f[6];
@@ -891,35 +881,10 @@
       s2[ii] = s[ii] * s[ii];
     }
 
-<<<<<<< HEAD
-    // fail = (F11 * s[0] * s[0] + F22 * s[1] * s[1] + 2.0 * F12 * s[0] * s[1] +
-    //         F66 * s[2] * s[2] + F1 * s[0] + F2 * s[1]);
-=======
->>>>>>> 1760b990
     TacsScalar linTerm, quadTerm;
     linTerm = F1 * s[0] + F2 * s[1];
     quadTerm = F11 * s[0] * s[0] + F22 * s[1] * s[1] + 2.0 * F12 * s[0] * s[1] +
                F66 * s[2] * s[2];
-<<<<<<< HEAD
-    fail = 0.5 * (linTerm + sqrt(linTerm * linTerm + 4.0 * quadTerm));
-
-    TacsScalar tmp = (F1 * s[0] + F2 * s[1]) * (F1 * s[0] + F2 * s[1]);
-    TacsScalar tmp2 = sqrt(4.0 * F11 * s2[0] + 8.0 * F12 * s[0] * s[1] +
-                           4.0 * F22 * s2[1] + 4.0 * F66 * s2[2] + tmp);
-
-    // sens[0] = F1 + 2.0 * F11 * s[0] + 2.0 * F12 * s[1];
-    sens[0] = (F1 * (F1 * s[0] + F2 * s[1]) + F1 * tmp2 + 4.0 * F11 * s[0] +
-               4.0 * F12 * s[1]) /
-              (2.0 * tmp2);
-
-    // sens[1] = F2 + 2.0 * F22 * s[1] + 2.0 * F12 * s[0];
-    sens[1] = (4.0 * F12 * s[0] + F2 * (F1 * s[0] + F2 * s[1]) + F2 * tmp2 +
-               4.0 * F22 * s[1]) /
-              (2.0 * tmp2);
-
-    // sens[2] = 2.0 * F66 * s[2];
-    sens[2] = 2.0 * F66 * s[2] / tmp2;
-=======
 
     if (useModifiedTsaiWu) {
       fail = 0.5 * (linTerm + sqrt(linTerm * linTerm + 4.0 * quadTerm));
@@ -946,7 +911,6 @@
       sens[1] = F2 + 2.0 * F22 * s[1] + 2.0 * F12 * s[0];
       sens[2] = 2.0 * F66 * s[2];
     }
->>>>>>> 1760b990
 
     TacsScalar sSens[3];
     getPlyStress(sens, sSens);
@@ -1002,48 +966,10 @@
     TacsScalar s[3], s2[3];  // The ply stress
     getPlyStress(e, s);
 
-<<<<<<< HEAD
-    for (int ii = 0; ii < 3; ii++) {
-      s2[ii] = s[ii] * s[ii];
-    }
-
-    // fail = (F11 * s[0] * s[0] + F22 * s[1] * s[1] + 2.0 * F12 * s[0] * s[1] +
-    //         F66 * s[2] * s[2] + F1 * s[0] + F2 * s[1]);
-    TacsScalar linTerm, quadTerm;
-    linTerm = F1 * s[0] + F2 * s[1];
-    quadTerm = F11 * s[0] * s[0] + F22 * s[1] * s[1] + 2.0 * F12 * s[0] * s[1] +
-               F66 * s[2] * s[2];
-    fail = 0.5 * (linTerm + sqrt(linTerm * linTerm + 4.0 * quadTerm));
-
-    // Compute the sensitivity of the transformation (se = d(e)/d(angle))
-    transformStrainGlobal2PlyAngleSens(angle, strain, se);
-
-=======
->>>>>>> 1760b990
     // Compute the sensitivity of the stress
     TacsScalar ss[3];
     getPlyStress(se, ss);
-    // ss = d(s)/d(e) * d(e)/d(angle) = d(s)/d(angle)
-
-    TacsScalar tmp = (F1 * s[0] + F2 * s[1]) * (F1 * s[0] + F2 * s[1]);
-    TacsScalar tmp2 = sqrt(4.0 * F11 * s2[0] + 8.0 * F12 * s[0] * s[1] +
-                           4.0 * F22 * s2[1] + 4.0 * F66 * s2[2] + tmp);
-
-    // *failSens =
-    //     (2.0 * (F11 * s[0] * ss[0] + F22 * s[1] * ss[1] +
-    //             F12 * (ss[0] * s[1] + s[0] * ss[1]) + F66 * s[2] * ss[2]) +
-    //      F1 * ss[0] + F2 * ss[1]);
-
-    *failSens = ss[0] * ((F1 * (F1 * s[0] + F2 * s[1]) + F1 * tmp2 +
-                          4.0 * F11 * s[0] + 4.0 * F12 * s[1]) /
-                         (2.0 * tmp2));
-    *failSens += ss[1] * ((4.0 * F12 * s[0] + F2 * (F1 * s[0] + F2 * s[1]) +
-                           F2 * tmp2 + 4.0 * F22 * s[1]) /
-                          (2.0 * tmp2));
-    *failSens += ss[2] * (2.0 * F66 * s[2] / tmp2);
-
-<<<<<<< HEAD
-=======
+
     TacsScalar linTerm, quadTerm;
     linTerm = F1 * s[0] + F2 * s[1];
     quadTerm = F11 * s[0] * s[0] + F22 * s[1] * s[1] + 2.0 * F12 * s[0] * s[1] +
@@ -1075,7 +1001,6 @@
            F1 * ss[0] + F2 * ss[1]);
     }
 
->>>>>>> 1760b990
   } else {
     // Calculate the values of each of the failure criteria
     TacsScalar f[6], fs[6];
