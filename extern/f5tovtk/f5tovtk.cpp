/*
  This file is part of TACS: The Toolkit for the Analysis of Composite
  Structures, a parallel finite-element code for structural and
  multidisciplinary design optimization.

  Copyright (C) 2014 Georgia Tech Research Corporation

  TACS is licensed under the Apache License, Version 2.0 (the
  "License"); you may not use this software except in compliance with
  the License.  You may obtain a copy of the License at

  http://www.apache.org/licenses/LICENSE-2.0
*/

/*
  An FH5 to VTK converter. This only works for specially written FH5
  files. (This is designed primarily to work with TACS).
*/

// Include FH5 header files
#include "TACSFH5Loader.h"
#include "TACSElementTypes.h"

const int VTK_VERTEX = 1;
const int VTK_LINE = 3;
const int VTK_TRIANGLE = 5;
const int VTK_QUAD = 9;
const int VTK_TETRA = 10;
const int VTK_HEXAHEDRON = 12;
const int VTK_QUADRATIC_TRIANGLE = 22;
const int VTK_QUADRATIC_TETRA = 24;

int main( int argc, char * argv[] ){
  MPI_Init(&argc, &argv);

<<<<<<< HEAD
  int plot_displaced_shape = 0;

=======
>>>>>>> 965ebd85
  // Convert hdf5 file argv[1] to
  if (argc == 1){
    fprintf(stderr, "Error, no input files\n");
    return (1);
  }

  for ( int iter = 1; iter < argc; iter++ ){
    char *infile = new char[ strlen(argv[iter])+1 ];
    strcpy(infile, argv[iter]);

    // Set the output file
    char *outfile = new char[ strlen(infile)+5 ];
    int len = strlen(infile);
    int i = len-1;
    for ( ; i >= 0; i-- ){
      if (infile[i] == '.'){ break; }
    }
    strcpy(outfile, infile);
    strcpy(&outfile[i], ".vtk");

    printf("Trying to convert FH5 file %s to vtk file %s\n",
           infile, outfile);

    // Create the loader object
    TACSFH5Loader *loader = new TACSFH5Loader();
    loader->incref();

    int fail = loader->loadData(infile);
    if (fail){
      fprintf(stderr, "Failed to open the file %s\n", infile);
      return (1);
    }

<<<<<<< HEAD
    // Retrieve all the data from the file including the variables,
    // connectivity and component numbers
    double solution_time = 0.0;
    int *element_comp_num = NULL;
    int *conn = NULL;
    double *data = NULL;
    float *float_data = NULL;
    int conn_dim = 0, num_elements = 0;
    int num_points = 0, num_variables = 0;

    // Keep the variable names
    char *vars = NULL;

    // Load in the first zone
    file->firstZone();
    do {
      // Find the zone corresponding to all the data
      const char *zone_name, *var_names;
      FH5File::FH5DataType dtype;
      int dim1, dim2;

      if (!file->getZoneInfo(&zone_name, &var_names, &dtype, &dim1, &dim2)){
        fprintf(stderr, "Error, zone not defined\n");
        break;
      }

      if (strcmp(zone_name, "components") == 0){
        void *vdata;
        if (file->getZoneData(&zone_name, &var_names, &dtype,
                              &vdata, &dim1, &dim2)){
          element_comp_num = (int*)vdata;
        }
      }
      else if (strcmp(zone_name, "connectivity") == 0){
        num_elements = dim1;
        conn_dim = dim2;
        void *vdata;
        if (file->getZoneData(&zone_name, &var_names, &dtype,
                              &vdata, &dim1, &dim2)){
          conn = (int*)vdata;
        }
      }
      else if (strncmp(zone_name, "data", 4) == 0){
        // Try to retrieve the solution time - this may fail if an older
        // version of the F5 file is used
        if (!(sscanf(zone_name, "data t=%lf", &solution_time) == 1)){
          solution_time = 0.0;
        }

        // Initialize the tecplot file with the variables
        vars = new char[ strlen(var_names)+1 ];
        strcpy(vars, var_names);

        // Retrieve the data
        void *vdata;
        if (file->getZoneData(&zone_name, &var_names, &dtype,
                              &vdata, &dim1, &dim2)){
          num_points = dim1;
          num_variables = dim2;
          if (dtype == FH5File::FH5_DOUBLE){
            data = (double*)vdata;
          }
          else if (dtype == FH5File::FH5_FLOAT){
            float_data = (float*)vdata;
          }
        }
      }
    } while (file->nextZone());

    if (!(element_comp_num && conn && (data || float_data))){
      fprintf(stderr,
              "Error, data, connectivity or \
component numbers not defined in file\n");
=======
    int num_elements;
    int *comp_nums, *ltypes, *ptr, *conn;
    loader->getConnectivity(&num_elements, &comp_nums, &ltypes, &ptr, &conn);

    const char *cname, *cvars;
    int cdim1, cdim2;
    float *cdata;
    loader->getContinuousData(&cname, &cvars, &cdim1, &cdim2, &cdata);

    const char *ename, *evars;
    int edim1, edim2;
    float *edata;
    loader->getElementData(&ename, &evars, &edim1, &edim2, &edata);

    // Open the output file
    FILE *fp = fopen(outfile, "w");
    if (!fp){
      fprintf(stderr, "Failed to open the output file %s\n", outfile);
      return (1);
>>>>>>> 965ebd85
    }

    // Write out the vtk file
    fprintf(fp, "# vtk DataFile Version 3.0\n");
    fprintf(fp, "vtk output\nASCII\n");
    fprintf(fp, "DATASET UNSTRUCTURED_GRID\n");

    // Write out the points
    fprintf(fp, "POINTS %d double\n", cdim1);

    const float *d = cdata;
    for ( int k = 0; k < cdim1; k++ ){
      fprintf(fp, "%e %e %e\n", d[0], d[1], d[2]);
      d += cdim2;
    }

    int num_basic_elements = 0;
    int basic_conn_size = 0;
    for ( int k = 0; k < num_elements; k++ ){
      int ntypes = 0, nconn = 0;
      ElementLayout ltype = (ElementLayout)ltypes[k];
      if (ltype == TACS_TRI_QUADRATIC_ELEMENT){
        ntypes = 1;
        nconn = 6;
      }
      else if (ltype == TACS_TETRA_QUADRATIC_ELEMENT){
        ntypes = 1;
        nconn = 10;
      }
      else {
        TacsConvertVisLayoutToBasicCount(ltype, &ntypes, &nconn);
      }
      num_basic_elements += ntypes;
      basic_conn_size += nconn;
    }

    int *basic_ltypes = new int[ num_basic_elements ];
    int *basic_conn = new int[ basic_conn_size ];

    int *btypes = basic_ltypes;
    int *bconn = basic_conn;
    for ( int k = 0; k < num_elements; k++ ){
      int ntypes = 0, nconn = 0;
      ElementLayout ltype = (ElementLayout)ltypes[k];
      if (ltype == TACS_TRI_QUADRATIC_ELEMENT){
        btypes[0] = ltype;
        ntypes = 1;
        nconn = 6;
        memcpy(bconn, &conn[ptr[k]], 6*sizeof(int));
      }
      else if (ltype == TACS_TETRA_QUADRATIC_ELEMENT){
        btypes[0] = ltype;
        ntypes = 1;
        nconn = 10;
        memcpy(bconn, &conn[ptr[k]], 10*sizeof(int));
      }
      else {
        TacsConvertVisLayoutToBasicCount(ltype, &ntypes, &nconn);
        TacsConvertVisLayoutToBasic(ltype, &conn[ptr[k]],
                                    btypes, bconn);
      }
      btypes += ntypes;
      bconn += nconn;
    }

    // Write out the cell values
<<<<<<< HEAD
    fprintf(fp, "\nCELLS %d %d\n",
            num_elements, (conn_dim+1)*num_elements);
    const int *c = conn;
    for ( int k = 0; k < num_elements; k++ ){
      fprintf(fp, "%d ", conn_dim);
      for ( int j = 0; j < conn_dim; j++ ){
        fprintf(fp, "%d ", c[0]);
        c++;
=======
    fprintf(fp, "\nCELLS %d %d\n", num_basic_elements,
            num_basic_elements + basic_conn_size);

    int basic_conn_offset = 0;
    for ( int k = 0; k < num_basic_elements; k++ ){
      ElementLayout ltype = (ElementLayout)basic_ltypes[k];
      int conn_size = TacsGetNumVisNodes(ltype);
      fprintf(fp, "%d ", conn_size);
      if (basic_ltypes[k] == TACS_QUAD_ELEMENT){
        const int convert[] = {0, 1, 3, 2};
        for ( int j = 0; j < conn_size; j++ ){
          fprintf(fp, "%d ", basic_conn[basic_conn_offset + convert[j]]);
        }
        basic_conn_offset += 4;
      }
      else if (basic_ltypes[k] == TACS_HEXA_ELEMENT){
        const int convert[] = {0, 1, 3, 2, 4, 5, 7, 6};
        for ( int j = 0; j < conn_size; j++ ){
          fprintf(fp, "%d ", basic_conn[basic_conn_offset + convert[j]]);
        }
        basic_conn_offset += 8;
      }
      else {
        for ( int j = 0; j < conn_size; j++, basic_conn_offset++ ){
          fprintf(fp, "%d ", basic_conn[basic_conn_offset]);
        }
>>>>>>> 965ebd85
      }
      fprintf(fp, "\n");
    }

<<<<<<< HEAD
    int vtk_elem_id = 0;
    if (conn_dim == 2){
      vtk_elem_id = 3; // VTK_LINE;
    }
    else if (conn_dim == 8){
      vtk_elem_id = 12; // VTK_HEXAHEDRON
    }
    else {
      vtk_elem_id = 9; // VTK_QUAD
    }

    // All quadrilaterals
    fprintf(fp, "\nCELL_TYPES %d\n", num_elements);
    for ( int k = 0; k < num_elements; k++ ){
      fprintf(fp, "%d\n", vtk_elem_id);
=======
    // All tetrahedrals...
    fprintf(fp, "\nCELL_TYPES %d\n", num_basic_elements);
    for ( int k = 0; k < num_basic_elements; k++ ){
      if (basic_ltypes[k] == TACS_POINT_ELEMENT){
        fprintf(fp, "%d\n", VTK_VERTEX);
      }
      else if (basic_ltypes[k] == TACS_LINE_ELEMENT){
        fprintf(fp, "%d\n", VTK_LINE);
      }
      else if (basic_ltypes[k] == TACS_TRI_ELEMENT){
        fprintf(fp, "%d\n", VTK_TRIANGLE);
      }
      else if (basic_ltypes[k] == TACS_TRI_QUADRATIC_ELEMENT){
        fprintf(fp, "%d\n", VTK_QUADRATIC_TRIANGLE);
      }
      else if (basic_ltypes[k] == TACS_QUAD_ELEMENT){
        fprintf(fp, "%d\n", VTK_QUAD);
      }
      else if (basic_ltypes[k] == TACS_TETRA_ELEMENT){
        fprintf(fp, "%d\n", VTK_TETRA);
      }
      else if (basic_ltypes[k] == TACS_TETRA_QUADRATIC_ELEMENT){
        fprintf(fp, "%d\n", VTK_QUADRATIC_TETRA);
      }
      else if (basic_ltypes[k] == TACS_HEXA_ELEMENT){
        fprintf(fp, "%d\n", VTK_HEXAHEDRON);
      }
>>>>>>> 965ebd85
    }
    delete [] basic_conn;
    delete [] basic_ltypes;

    // Print out the rest as fields one-by-one
    fprintf(fp, "POINT_DATA %d\n", cdim1);

    for ( int j = 0; j < cdim2; j++ ){
      char name[256];
      int index = 0;
<<<<<<< HEAD
      while (strlen(ptr) > 0 && ptr[0] != ','){
        name[index] = ptr[0];
        index++; ptr++;
=======
      while (strlen(cvars) > 0 && cvars[0] != ','){
        name[index] = cvars[0];
        index++; cvars++;
>>>>>>> 965ebd85
      }
      name[index] = '\0';
      cvars++;

      // Write out the zone names
      if (j >= 3){
        fprintf(fp, "SCALARS %s double 1\n", name);
        fprintf(fp, "LOOKUP_TABLE default\n");

<<<<<<< HEAD
        if (data){
          for ( int k = 0; k < num_points; k++ ){
            fprintf(fp, "%.3e\n", data[num_variables*k + j]);
          }
        }
        else if (float_data){
          for ( int k = 0; k < num_points; k++ ){
            double d = float_data[num_variables*k + j];
            fprintf(fp, "%.3e\n", d);
          }
=======
        for ( int k = 0; k < cdim1; k++ ){
          double d = cdata[cdim2*k + j];
          // If the value is smaller than 10^-15, set it to 0
          // so Paraview won't throw an error
          // if (abs(d) < 1e-15){
          //   d = 0.0;
          // }
          fprintf(fp, "%.3e\n", d);
>>>>>>> 965ebd85
        }
      }
    }

    // Count up the number of times each node is referred to
    // in the discontinuous element-wise data
    float *counts = new float[ cdim1 ];
    memset(counts, 0, cdim1*sizeof(float));
    for ( int j = 0; j < ptr[num_elements]; j++ ){
      counts[conn[j]] += 1.0;
    }
    for ( int i = 0; i < cdim1; i++ ){
      if (counts[i] != 0.0){
        counts[i] = 1.0/counts[i];
      }
    }

    // For each component, average the nodal data
    float *data = new float[ cdim1 ];
    for ( int j = 0; j < edim2; j++ ){
      char name[256];
      int index = 0;
      while (strlen(evars) > 0 && evars[0] != ','){
        name[index] = evars[0];
        index++; evars++;
      }
      name[index] = '\0';
      evars++;

      // Nodally average the data
      memset(data, 0, cdim1*sizeof(float));
      for ( int k = 0; k < ptr[num_elements]; k++ ){
        data[conn[k]] += counts[conn[k]]*edata[edim2*k + j];
      }

      // Write out the zone names
      fprintf(fp, "SCALARS %s double 1\n", name);
      fprintf(fp, "LOOKUP_TABLE default\n");

      for ( int k = 0; k < cdim1; k++ ){
        fprintf(fp, "%.3e\n", data[k]);
      }
    }

    delete [] counts;
    delete [] data;

    fclose(fp);

    loader->decref();

    delete [] infile;
    delete [] outfile;
  }

  MPI_Finalize();

  return (0);
}
<|MERGE_RESOLUTION|>--- conflicted
+++ resolved
@@ -33,11 +33,6 @@
 int main( int argc, char * argv[] ){
   MPI_Init(&argc, &argv);
 
-<<<<<<< HEAD
-  int plot_displaced_shape = 0;
-
-=======
->>>>>>> 965ebd85
   // Convert hdf5 file argv[1] to
   if (argc == 1){
     fprintf(stderr, "Error, no input files\n");
@@ -71,81 +66,6 @@
       return (1);
     }
 
-<<<<<<< HEAD
-    // Retrieve all the data from the file including the variables,
-    // connectivity and component numbers
-    double solution_time = 0.0;
-    int *element_comp_num = NULL;
-    int *conn = NULL;
-    double *data = NULL;
-    float *float_data = NULL;
-    int conn_dim = 0, num_elements = 0;
-    int num_points = 0, num_variables = 0;
-
-    // Keep the variable names
-    char *vars = NULL;
-
-    // Load in the first zone
-    file->firstZone();
-    do {
-      // Find the zone corresponding to all the data
-      const char *zone_name, *var_names;
-      FH5File::FH5DataType dtype;
-      int dim1, dim2;
-
-      if (!file->getZoneInfo(&zone_name, &var_names, &dtype, &dim1, &dim2)){
-        fprintf(stderr, "Error, zone not defined\n");
-        break;
-      }
-
-      if (strcmp(zone_name, "components") == 0){
-        void *vdata;
-        if (file->getZoneData(&zone_name, &var_names, &dtype,
-                              &vdata, &dim1, &dim2)){
-          element_comp_num = (int*)vdata;
-        }
-      }
-      else if (strcmp(zone_name, "connectivity") == 0){
-        num_elements = dim1;
-        conn_dim = dim2;
-        void *vdata;
-        if (file->getZoneData(&zone_name, &var_names, &dtype,
-                              &vdata, &dim1, &dim2)){
-          conn = (int*)vdata;
-        }
-      }
-      else if (strncmp(zone_name, "data", 4) == 0){
-        // Try to retrieve the solution time - this may fail if an older
-        // version of the F5 file is used
-        if (!(sscanf(zone_name, "data t=%lf", &solution_time) == 1)){
-          solution_time = 0.0;
-        }
-
-        // Initialize the tecplot file with the variables
-        vars = new char[ strlen(var_names)+1 ];
-        strcpy(vars, var_names);
-
-        // Retrieve the data
-        void *vdata;
-        if (file->getZoneData(&zone_name, &var_names, &dtype,
-                              &vdata, &dim1, &dim2)){
-          num_points = dim1;
-          num_variables = dim2;
-          if (dtype == FH5File::FH5_DOUBLE){
-            data = (double*)vdata;
-          }
-          else if (dtype == FH5File::FH5_FLOAT){
-            float_data = (float*)vdata;
-          }
-        }
-      }
-    } while (file->nextZone());
-
-    if (!(element_comp_num && conn && (data || float_data))){
-      fprintf(stderr,
-              "Error, data, connectivity or \
-component numbers not defined in file\n");
-=======
     int num_elements;
     int *comp_nums, *ltypes, *ptr, *conn;
     loader->getConnectivity(&num_elements, &comp_nums, &ltypes, &ptr, &conn);
@@ -165,7 +85,6 @@
     if (!fp){
       fprintf(stderr, "Failed to open the output file %s\n", outfile);
       return (1);
->>>>>>> 965ebd85
     }
 
     // Write out the vtk file
@@ -232,16 +151,6 @@
     }
 
     // Write out the cell values
-<<<<<<< HEAD
-    fprintf(fp, "\nCELLS %d %d\n",
-            num_elements, (conn_dim+1)*num_elements);
-    const int *c = conn;
-    for ( int k = 0; k < num_elements; k++ ){
-      fprintf(fp, "%d ", conn_dim);
-      for ( int j = 0; j < conn_dim; j++ ){
-        fprintf(fp, "%d ", c[0]);
-        c++;
-=======
     fprintf(fp, "\nCELLS %d %d\n", num_basic_elements,
             num_basic_elements + basic_conn_size);
 
@@ -268,28 +177,10 @@
         for ( int j = 0; j < conn_size; j++, basic_conn_offset++ ){
           fprintf(fp, "%d ", basic_conn[basic_conn_offset]);
         }
->>>>>>> 965ebd85
       }
       fprintf(fp, "\n");
     }
 
-<<<<<<< HEAD
-    int vtk_elem_id = 0;
-    if (conn_dim == 2){
-      vtk_elem_id = 3; // VTK_LINE;
-    }
-    else if (conn_dim == 8){
-      vtk_elem_id = 12; // VTK_HEXAHEDRON
-    }
-    else {
-      vtk_elem_id = 9; // VTK_QUAD
-    }
-
-    // All quadrilaterals
-    fprintf(fp, "\nCELL_TYPES %d\n", num_elements);
-    for ( int k = 0; k < num_elements; k++ ){
-      fprintf(fp, "%d\n", vtk_elem_id);
-=======
     // All tetrahedrals...
     fprintf(fp, "\nCELL_TYPES %d\n", num_basic_elements);
     for ( int k = 0; k < num_basic_elements; k++ ){
@@ -317,7 +208,6 @@
       else if (basic_ltypes[k] == TACS_HEXA_ELEMENT){
         fprintf(fp, "%d\n", VTK_HEXAHEDRON);
       }
->>>>>>> 965ebd85
     }
     delete [] basic_conn;
     delete [] basic_ltypes;
@@ -328,15 +218,9 @@
     for ( int j = 0; j < cdim2; j++ ){
       char name[256];
       int index = 0;
-<<<<<<< HEAD
-      while (strlen(ptr) > 0 && ptr[0] != ','){
-        name[index] = ptr[0];
-        index++; ptr++;
-=======
       while (strlen(cvars) > 0 && cvars[0] != ','){
         name[index] = cvars[0];
         index++; cvars++;
->>>>>>> 965ebd85
       }
       name[index] = '\0';
       cvars++;
@@ -346,18 +230,6 @@
         fprintf(fp, "SCALARS %s double 1\n", name);
         fprintf(fp, "LOOKUP_TABLE default\n");
 
-<<<<<<< HEAD
-        if (data){
-          for ( int k = 0; k < num_points; k++ ){
-            fprintf(fp, "%.3e\n", data[num_variables*k + j]);
-          }
-        }
-        else if (float_data){
-          for ( int k = 0; k < num_points; k++ ){
-            double d = float_data[num_variables*k + j];
-            fprintf(fp, "%.3e\n", d);
-          }
-=======
         for ( int k = 0; k < cdim1; k++ ){
           double d = cdata[cdim2*k + j];
           // If the value is smaller than 10^-15, set it to 0
@@ -366,7 +238,6 @@
           //   d = 0.0;
           // }
           fprintf(fp, "%.3e\n", d);
->>>>>>> 965ebd85
         }
       }
     }
@@ -425,4 +296,4 @@
   MPI_Finalize();
 
   return (0);
-}
+}