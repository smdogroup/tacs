# use glob syntax.
syntax: glob

# To ignore compiled binaries that have no extensions we need to first ignore everything, then unignore files with extensions and directories
*
!*.*
!*/

extern/
!extern/Makefile*
!extern/f5to*/
*~
*.in
*.pyc
*.o
*.so
*.a
*.dat
*.out
*_wrap.cxx
*.eps
*.lay
*.tripan
*.wake
*.pdf
*.igs
*.con
*.edge
*.h5
*.f5
*.bdf
!tests/integration_tests/input_files/*.bdf
<<<<<<< HEAD
=======
!examples/**/*.bdf
>>>>>>> ab472fb2
*.su2
*.tar.gz
*.png
*.plt
*.szplt
*_cs.*
*.phy
*.bin
*.aux
*.bbl
*.blg
*.log
*.nav
*.snm
*.toc
tacs/*.cpp
tacs.egg-info
reports/
*.pxi
*.vtk
*.cfg
*.pkl
<<<<<<< HEAD
=======
*.png
*.gif
*.mp4
>>>>>>> ab472fb2
.vscode
.DS_Store
.pre-commit-config.yaml

<<<<<<< HEAD
# pycache files
**/__pycache__/**
=======
**/__pycache__/
>>>>>>> ab472fb2
<|MERGE_RESOLUTION|>--- conflicted
+++ resolved
@@ -30,10 +30,7 @@
 *.f5
 *.bdf
 !tests/integration_tests/input_files/*.bdf
-<<<<<<< HEAD
-=======
 !examples/**/*.bdf
->>>>>>> ab472fb2
 *.su2
 *.tar.gz
 *.png
@@ -56,19 +53,11 @@
 *.vtk
 *.cfg
 *.pkl
-<<<<<<< HEAD
-=======
 *.png
 *.gif
 *.mp4
->>>>>>> ab472fb2
 .vscode
 .DS_Store
 .pre-commit-config.yaml
 
-<<<<<<< HEAD
-# pycache files
-**/__pycache__/**
-=======
-**/__pycache__/
->>>>>>> ab472fb2
+**/__pycache__/