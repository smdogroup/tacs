--- conflicted
+++ resolved
@@ -1,11 +1,7 @@
 import os
-<<<<<<< HEAD
 
 import numpy as np
 
-=======
-from tacs import pytacs, elements, constitutive, functions
->>>>>>> 8488075a
 from pytacs_analysis_base_test import PyTACSTestCase
 from tacs import pytacs, elements, constitutive, functions
 
