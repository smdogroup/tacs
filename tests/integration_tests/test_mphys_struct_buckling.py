--- conflicted
+++ resolved
@@ -12,13 +12,8 @@
 
 """
 This is a simple 1m by 2m plate made up of four quad shell elements.
-<<<<<<< HEAD
-The plate is structurally loaded under a compression load and a unit force, 
-"f_aero_struct", is applied on on every node. The mass and KSFailure of the plate 
-=======
 The plate is structurally loaded under a compression load and a unit force,
-"f_struct", is applied on on every node. The mass and KSFailure of the plate
->>>>>>> f3c69ea1
+"f_aero_struct", is applied on on every node. The mass and KSFailure of the plate
 are evaluated as outputs and have their partial and total sensitivities checked.
 """
 
